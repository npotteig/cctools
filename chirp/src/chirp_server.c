/* Copyright (C) 2003-2004 Douglas Thain and the University of Wisconsin
 * Copyright (C) 2005- The University of Notre Dame
 * This software is distributed under the GNU General Public License.
 * See the file COPYING for details.
*/

#include "chirp_acl.h"
#include "chirp_alloc.h"
#include "chirp_audit.h"
#include "chirp_filesystem.h"
#include "chirp_fs_confuga.h"
#include "chirp_group.h"
#include "chirp_job.h"
#include "chirp_protocol.h"
#include "chirp_reli.h"
#include "chirp_stats.h"
#include "chirp_thirdput.h"
#include "chirp_types.h"

#include "auth_all.h"
#include "catalog_query.h"
#include "cctools.h"
#include "change_process_title.h"
#include "create_dir.h"
#include "daemon.h"
#include "datagram.h"
#include "debug.h"
#include "disk_info.h"
#include "domain_name_cache.h"
#include "get_canonical_path.h"
#include "getopt_aux.h"
#include "json.h"
#include "link.h"
#include "list.h"
#include "load_average.h"
#include "macros.h"
#include "memory_info.h"
#include "path.h"
#include "random.h"
#include "stringtools.h"
#include "url_encode.h"
#include "username.h"
#include "xxmalloc.h"

#include <dirent.h>
#include <fcntl.h>
#include <pwd.h>
#include <unistd.h>

#include <sys/resource.h>
#include <sys/select.h>
#include <sys/stat.h>
#include <sys/time.h>
#include <sys/utsname.h>
#include <sys/wait.h>

#if defined(HAS_ATTR_XATTR_H)
#include <attr/xattr.h>
#elif defined(HAS_SYS_XATTR_H)
#include <sys/xattr.h>
#endif

#include <assert.h>
#include <errno.h>
#include <limits.h>
#include <signal.h>
#include <stdio.h>
#include <stdlib.h>
#include <string.h>
#include <time.h>

#define GC_TIMEOUT  (86400)

/* The maximum chunk of memory the server will allocate to handle I/O */
#define MAX_BUFFER_SIZE (16*1024*1024)

struct list *catalog_host_list;
char         chirp_hostname[DOMAIN_NAME_MAX] = "";
char         chirp_owner[USERNAME_MAX] = "";
int          chirp_port = CHIRP_PORT;
char         chirp_project_name[128];
char         chirp_transient_path[PATH_MAX] = "."; /* local file system stuff */

static char        address[LINK_ADDRESS_MAX];
static time_t      advertise_alarm = 0;
static int         advertise_timeout = 300; /* five minutes */
static int         config_pipe[2] = {-1, -1};
static struct      datagram *catalog_port;
static char        hostname[DOMAIN_NAME_MAX];
static int         idle_timeout = 60; /* one minute */
static UINT64_T    minimum_space_free = 0;
static UINT64_T    root_quota = 0;
static gid_t       safe_gid = 0;
static uid_t       safe_uid = 0;
static const char *safe_username = 0;
static int         sim_latency = 0;
static int         stall_timeout = 3600; /* one hour */
static time_t      starttime;

/* space_available() is a simple mechanism to ensure that a runaway client does
 * not use up every last drop of disk space on a machine.  This function
 * returns false if consuming the given amount of space will leave less than a
 * fixed amount of headroom on the disk.  Note that get_disk_info() is quite
 * expensive, so we do not call it more than once per second.
 */
static int space_available(INT64_T amount)
{
	static UINT64_T avail;
	static time_t last_check = 0;
	int check_interval = 1;
	time_t current;

	if(minimum_space_free == 0)
		return 1;

	current = time(0);

	if((current - last_check) > check_interval) {
		struct chirp_statfs buf;

		if(chirp_alloc_statfs("/", &buf) == -1) {
			return 0;
		}
		avail = buf.f_bsize * buf.f_bfree;
		last_check = current;
	}

	if((avail - amount) > minimum_space_free) {
		avail -= amount;
		return 1;
	} else {
		errno = ENOSPC;
		return 0;
	}
}

int update_one_catalog(void *catalog_host, const void *text)
{
	char addr[DATAGRAM_ADDRESS_MAX];
	if(domain_name_cache_lookup(catalog_host, addr)) {
		debug(D_DEBUG, "sending update to %s:%d", (char*) catalog_host, CATALOG_PORT);
		datagram_send(catalog_port, text, strlen(text), addr, CATALOG_PORT);
	}
	return 1;
}

static int backend_setup(const char *url)
{
	if(cfs->init(url) == -1)
		fatal("could not initialize %s backend filesystem: %s", url, strerror(errno));

	if(!chirp_acl_init_root("/"))
		fatal("could not initialize %s ACL: %s", url, strerror(errno));

	if(chirp_alloc_init(root_quota) == -1)
		fatal("could not initialize %s allocations: %s", url, strerror(errno));

	return 0;
}

static int gc_tickets(const char *url)
{
	backend_setup(url);

	chirp_acl_gctickets();

	cfs->destroy();

	return 0;
}

static int update_all_catalogs(const char *url)
{
	buffer_t B;
	struct chirp_statfs info;
	struct utsname name;
	int cpus;
	double avg[3];
	UINT64_T memory_total, memory_avail;

	uname(&name);
	string_tolower(name.sysname);
	string_tolower(name.machine);
	string_tolower(name.release);
	load_average_get(avg);
	cpus = load_average_get_cpus();

	backend_setup(url);

	if(chirp_alloc_statfs("/", &info) < 0) {
		memset(&info, 0, sizeof(info));
	}

	memory_info_get(&memory_avail, &memory_total);

	buffer_init(&B);
	buffer_max(&B, DATAGRAM_PAYLOAD_MAX);
	buffer_abortonfailure(&B, 1);
	buffer_putliteral(&B, "type chirp\n");
	buffer_putfstring(&B, "avail %" PRIu64 "\n", info.f_bavail * info.f_bsize);
	buffer_putfstring(&B, "backend %s\n", url);
	buffer_putfstring(&B, "cpu %s\n", name.machine);
	buffer_putfstring(&B, "cpus %d\n", cpus);
	buffer_putfstring(&B, "load1 %0.02lf\n", avg[0]);
	buffer_putfstring(&B, "load15 %0.02lf\n", avg[2]);
	buffer_putfstring(&B, "load5 %0.02lf\n", avg[1]);
	buffer_putfstring(&B, "memory_avail %" PRIu64 "\n", memory_avail);
	buffer_putfstring(&B, "memory_total %" PRIu64 "\n", memory_total);
	buffer_putfstring(&B, "minfree %" PRIu64 "\n", minimum_space_free);
	buffer_putfstring(&B, "name %s\n", hostname);
	buffer_putfstring(&B, "opsys %s\n", name.sysname);
	buffer_putfstring(&B, "opsysversion %s\n", name.release);
	buffer_putfstring(&B, "owner %s\n", chirp_owner);
	buffer_putfstring(&B, "port %d\n", chirp_port);
	if (strlen(chirp_project_name))
		buffer_putfstring(&B, "project %s\n", chirp_project_name);
	buffer_putfstring(&B, "starttime %lu\n", (unsigned long) starttime);
	buffer_putfstring(&B, "total %" PRIu64 "\n", info.f_blocks * info.f_bsize);
	buffer_putfstring(&B, "url chirp://%s:%d\n", hostname, chirp_port);
	buffer_putfstring(&B, "version %d.%d.%s\n", CCTOOLS_VERSION_MAJOR, CCTOOLS_VERSION_MINOR, CCTOOLS_VERSION_MICRO);
	chirp_stats_summary(&B);

	list_iterate(catalog_host_list, update_one_catalog, buffer_tostring(&B));

	buffer_free(&B);

	cfs->destroy();

	return 0;
}

static int run_in_child_process(int (*func) (const char *a), const char *args, const char *name)
{
	debug(D_PROCESS, "*** %s starting ***", name);

	pid_t pid = fork();
	if(pid == 0) {
		_exit(func(args));
	} else if(pid > 0) {
		int status;
		while(waitpid(pid, &status, 0) != pid) {
		}
		debug(D_PROCESS, "*** %s complete ***", name);
		if(WIFEXITED(status)) {
			debug(D_PROCESS, "pid %d exited with %d", pid, WEXITSTATUS(status));
			return WEXITSTATUS(status);
		} else if(WIFSIGNALED(status)) {
			debug(D_PROCESS, "pid %d failed due to signal %d (%s)", pid, WTERMSIG(status), string_signal(WTERMSIG(status)));
			return -1;
		} else assert(0);
	} else {
		debug(D_PROCESS, "couldn't fork: %s", strerror(errno));
		return -1;
	}
}

/* The parent Chirp server process maintains a pipe connected to all child
 * processes.  When the child must update the global state, it is done by
 * sending a message to the config pipe, which the parent reads and processes.
 * This code relies on the guarantee that all writes of less than PIPE_BUF size
 * are atomic, so here we expect a read to return one or more complete
 * messages, each delimited by a newline.
*/
static void config_pipe_handler(int fd)
{
	char line[PIPE_BUF];
	char flag[PIPE_BUF];
	char subject[PIPE_BUF];
	char address[PIPE_BUF];
	UINT64_T ops, bytes_read, bytes_written;

	while(1) {
		fcntl(fd, F_SETFL, O_NONBLOCK);

		ssize_t length = read(fd, line, PIPE_BUF);
		if(length <= 0)
			return;

		line[length] = 0;

		const char *msg = strtok(line, "\n");
		while(msg) {
			debug(D_DEBUG, "config message: %s", msg);

			if(sscanf(msg, "debug %s", flag) == 1) {
				debug_flags_set(flag);
			} else if(sscanf(msg, "stats %s %s %" SCNu64 " %" SCNu64 " %" SCNu64, address, subject, &ops, &bytes_read, &bytes_written) == 5) {
				chirp_stats_collect(address, subject, ops, bytes_read, bytes_written);
			} else {
				debug(D_NOTICE, "bad config message: %s\n", msg);
			}
			msg = strtok(0, "\n");
		}
	}
}

static void path_fix(char path[CHIRP_PATH_MAX])
{
	char decoded[CHIRP_PATH_MAX];
	decoded[0] = '/'; /* anchor all paths with root */
	url_decode(path, decoded+1, sizeof(decoded)-1); /* remove the percent-hex encoding */
	path_collapse(decoded, path, 1); /* sanitize the decoded path */
}

static int errno_to_chirp(int e)
{
	switch (e) {
	case EACCES:
	case EPERM:
	case EROFS:
		return CHIRP_ERROR_NOT_AUTHORIZED;
	case ENOENT:
		return CHIRP_ERROR_DOESNT_EXIST;
	case EEXIST:
		return CHIRP_ERROR_ALREADY_EXISTS;
	case EFBIG:
		return CHIRP_ERROR_TOO_BIG;
	case ENOSPC:
	case EDQUOT:
		return CHIRP_ERROR_NO_SPACE;
	case ENOMEM:
		return CHIRP_ERROR_NO_MEMORY;
#ifdef ENOATTR
	case ENOATTR:
#endif
	case ENOSYS:
	case EINVAL:
		return CHIRP_ERROR_INVALID_REQUEST;
	case EMFILE:
	case ENFILE:
		return CHIRP_ERROR_TOO_MANY_OPEN;
	case EBUSY:
		return CHIRP_ERROR_BUSY;
	case EAGAIN:
		return CHIRP_ERROR_TRY_AGAIN;
	case EBADF:
		return CHIRP_ERROR_BAD_FD;
	case EISDIR:
		return CHIRP_ERROR_IS_DIR;
	case ENOTDIR:
		return CHIRP_ERROR_NOT_DIR;
	case ENOTEMPTY:
		return CHIRP_ERROR_NOT_EMPTY;
	case EXDEV:
		return CHIRP_ERROR_CROSS_DEVICE_LINK;
	case EHOSTUNREACH:
		return CHIRP_ERROR_GRP_UNREACHABLE;
	case ESRCH:
		return CHIRP_ERROR_NO_SUCH_JOB;
	case ESPIPE:
		return CHIRP_ERROR_IS_A_PIPE;
	case ENAMETOOLONG:
		return CHIRP_ERROR_NAME_TOO_LONG;
	case ENOTSUP:
		return CHIRP_ERROR_NOT_SUPPORTED;
	default:
		debug(D_CHIRP, "zoiks, I don't know how to transform error %d (%s)\n", errno, strerror(errno));
		return CHIRP_ERROR_UNKNOWN;
	}
}

static INT64_T getstream(const char *path, struct link * l, time_t stoptime)
{
	INT64_T fd, total = 0;
	char buffer[65536];

	fd = cfs->open(path, O_RDONLY, S_IRWXU);
	if(fd == -1)
		return fd;

	link_putliteral(l, "0\n", stoptime);

	while(1) {
		INT64_T result;
		INT64_T actual;

		result = cfs->pread(fd, buffer, sizeof(buffer), total);
		if(result <= 0)
			break;

		actual = link_putlstring(l, buffer, result, stoptime);
		if(actual != result)
			break;

		total += actual;
	}

	cfs->close(fd);

	return total;
}

static INT64_T putstream(const char *path, struct link * l, time_t stoptime)
{
	INT64_T fd, total = 0;

	fd = cfs->open(path, O_CREAT | O_TRUNC | O_WRONLY, S_IRWXU);
	if(fd < 0) {
		return -1;
	}

	link_putliteral(l, "0\n", stoptime);

	while(1) {
		char buffer[65536];
		INT64_T streamed;

		streamed = link_read(l, buffer, sizeof(buffer), stoptime);
		if(streamed <= 0)
			goto failure;
		if(!space_available(streamed))
			goto failure;

		INT64_T current;
		if (chirp_alloc_frealloc(fd, total+streamed, &current) == 0) {
			INT64_T actual = cfs->pwrite(fd, buffer, streamed, total);
			if (actual == -1) {
				chirp_alloc_frealloc(fd, current, NULL);
				goto failure;
			} else if (actual < streamed) {
				chirp_alloc_frealloc(fd, actual, NULL);
				goto failure;
			}
			total += streamed;
		} else {
			goto failure;
		}
	}
	goto done;

failure:
	total = -1;
done:
	cfs->close(fd);

	return total;
}

static INT64_T rmall(const char *path)
{
	INT64_T result;
	struct chirp_stat info;

	if(root_quota == 0)
		return cfs->rmall(path);

	result = cfs->stat(path, &info);
	if(result == 0) {
		if(S_ISDIR(info.cst_mode)) {
			struct chirp_dir *dir;
			struct chirp_dirent *d;

			dir = cfs->opendir(path);
			if(dir) {
				while((d = cfs->readdir(dir))) {
					char subpath[CHIRP_PATH_MAX];

					if(strcmp(d->name, ".") == 0 || strcmp(d->name, "..") == 0 || strncmp(d->name, ".__", 3) == 0)
						continue;

					sprintf(subpath, "%s/%s", path, d->name);
					result = rmall(subpath);
					if(result != 0)
						break;
				}
				cfs->closedir(dir);

				if(result == 0) {
					result = cfs->rmdir(path);
				}
			} else {
				result = -1;
			}
		} else {
			INT64_T current;
			if ((result = chirp_alloc_realloc(path, 0, &current)) == 0) {
				result = cfs->unlink(path);
				if (result == -1) {
					chirp_alloc_realloc(path, current, NULL);
				}
			}
		}
	}

	return result;
}

static INT64_T getvarstring (struct link *l, time_t stalltime, void *buffer, INT64_T count, int soak_overflow)
{
	if (count < 0) {
		return errno = EINVAL, -1;
	} else if (!soak_overflow && count > MAX_BUFFER_SIZE) {
		link_soak(l, count, stalltime);
		return errno = ENOMEM, -1;
	}
	if (soak_overflow && count > MAX_BUFFER_SIZE) {
		if (link_read(l, buffer, MAX_BUFFER_SIZE, stalltime) != MAX_BUFFER_SIZE)
			return errno = EINVAL, -1;
		link_soak(l, count-MAX_BUFFER_SIZE, stalltime);
		return MAX_BUFFER_SIZE;
	} else {
		if (link_read(l, buffer, count, stalltime) != count)
			return errno = EINVAL, -1;
		return count;
	}
}

/* A note on integers:
 *
 * Various operating systems employ integers of different sizes for fields such
 * as file size, user identity, and so forth. Regardless of the operating
 * system support, the Chirp protocol must support integers up to 64 bits. So,
 * in the server handling loop, we treat all integers as INT64_T. What the
 * operating system does from there is out of our hands.
 */
static void chirp_handler(struct link *l, const char *addr, const char *subject)
{
	char *esubject;
	buffer_t B; /* output buffer */
	void *buffer = xxmalloc(MAX_BUFFER_SIZE+1); /* general purpose temporary buffer w/ room for NUL */

	if(!chirp_acl_whoami(subject, &esubject))
		return;

	link_tune(l, LINK_TUNE_INTERACTIVE);

	buffer_init(&B);
	buffer_abortonfailure(&B, 1);
	buffer_max(&B, MAX_BUFFER_SIZE+1 /* +1 for NUL */);
	while(1) {
		char line[CHIRP_LINE_MAX] = "";
		time_t idletime = time(0) + idle_timeout;
		time_t stalltime = time(0) + stall_timeout;

		INT64_T result = -1;

		INT64_T fd, length, flags, offset, uid, gid, mode, actime, modtime, stride_length, stride_skip;
		chirp_jobid_t id;
		char path[CHIRP_PATH_MAX] = "";
		char newpath[CHIRP_PATH_MAX] = "";
		char chararg1[CHIRP_LINE_MAX] = "";
		char chararg2[CHIRP_LINE_MAX] = "";

		buffer_rewind(&B, 0);
		memset(buffer, 0, MAX_BUFFER_SIZE+1);

		if(chirp_alloc_flush_needed()) {
			if(!link_usleep(l, 1000000, 1, 0)) {
				chirp_alloc_flush();
			}
		}

		if(!link_readline(l, line, sizeof(line), idletime)) {
			debug(D_CHIRP, "timeout: client idle too long\n");
			goto die;
		}

		string_chomp(line);
		if(strlen(line) < 1)
			continue; /* back to while */
		if(line[0] == 4)
			goto die;

		chirp_stats_report(config_pipe[1], addr, subject, advertise_alarm);

		chirp_stats_update(1, 0, 0);

		// Simulate network latency
		if(sim_latency > 0) {
			struct timeval tv;
			tv.tv_sec = 0;
			tv.tv_usec = sim_latency;
			select(0, NULL, NULL, NULL, &tv);
		}

		debug(D_CHIRP, "%s", line);

		if(sscanf(line, "pread %" SCNd64 " %" SCNd64 " %" SCNd64, &fd, &length, &offset) == 3) {
			if (length < 0) {
				errno = EINVAL;
				goto failure;
			}
			result = cfs->pread(fd, buffer, MIN(length, MAX_BUFFER_SIZE), offset);
			if(result > 0) {
				buffer_putlstring(&B, buffer, result);
				chirp_stats_update(0, result, 0);
			}
		} else if(sscanf(line, "sread %" SCNd64 " %" SCNd64 " %" SCNd64 " %" SCNd64 " %" SCNd64, &fd, &length, &stride_length, &stride_skip, &offset) == 5) {
			if (length < 0 || stride_length < 0 || stride_skip < 0) {
				errno = EINVAL;
				goto failure;
			}
			result = cfs->sread(fd, buffer, MIN(length, MAX_BUFFER_SIZE), stride_length, stride_skip, offset);
			if(result > 0) {
				buffer_putlstring(&B, buffer, result);
				chirp_stats_update(0, result, 0);
			}
		} else if(sscanf(line, "pwrite %" SCNd64 " %" SCNd64 " %" SCNd64, &fd, &length, &offset) == 3) {
			if ((length = getvarstring(l, stalltime, buffer, length, 1)) == -1)
				goto failure;

			INT64_T oldsize = cfs_fd_size(fd);
			if(oldsize == -1)
				goto failure;
			if(offset < 0) {
				errno = EINVAL;
				goto failure;
			}
			INT64_T newsize = MAX(length+offset, oldsize);

			if(!space_available(newsize-oldsize))
				goto failure;

			INT64_T current;
			if ((result = chirp_alloc_frealloc(fd, newsize, &current)) == 0) {
				result = cfs->pwrite(fd, buffer, length, offset);
				if (result == -1) {
					chirp_alloc_frealloc(fd, current, NULL);
				} else if (result < length) {
					chirp_alloc_frealloc(fd, result, NULL);
				}
			}
			if(result > 0)
				chirp_stats_update(0, 0, result);
		} else if(sscanf(line, "swrite %" SCNd64 " %" SCNd64 " %" SCNd64 " %" SCNd64 " %" SCNd64, &fd, &length, &stride_length, &stride_skip, &offset) == 5) {
			if ((length = getvarstring(l, stalltime, buffer, length, 1)) == -1)
				goto failure;

			INT64_T oldsize = cfs_fd_size(fd);
			if(oldsize == -1)
				goto failure;
			if(offset < 0 || oldsize < offset) {
				errno = EINVAL;
				goto failure;
			}

			/* FIXME space_available check is wrong */
			if(!space_available(length))
				goto failure;

			result = cfs->swrite(fd, buffer, length, stride_length, stride_skip, offset);
			if(result > 0) {
				chirp_stats_update(0, 0, result);
			}
		} else if(sscanf(line, "whoami %" SCNd64, &length) == 1) {
			if (length < 0) {
				errno = EINVAL;
				goto failure;
			}
			result = buffer_putlstring(&B, esubject, MIN((size_t)length, strlen(esubject)));
		} else if(sscanf(line, "whoareyou %s %" SCNd64, chararg1, &length) == 2) {
			if (length < 0) {
				errno = EINVAL;
				goto failure;
			}
			result = chirp_reli_whoami(chararg1, buffer, MIN(length, MAX_BUFFER_SIZE), idletime);
			if(result > 0)
				result = buffer_putlstring(&B, buffer, result);
		} else if(sscanf(line, "readlink %s %" SCNd64, path, &length) == 2) {
			if (length < 0) {
				errno = EINVAL;
				goto failure;
			}
			path_fix(path);
			if(!chirp_acl_check_link(path, subject, CHIRP_ACL_READ))
				goto failure;
			result = cfs->readlink(path, buffer, MIN(length, MAX_BUFFER_SIZE));
			if(result > 0)
				buffer_putlstring(&B, buffer, result);
		} else if(sscanf(line, "getlongdir %s", path) == 1) {
			path_fix(path);
			if(!chirp_acl_check_dir(path, subject, CHIRP_ACL_LIST))
				goto failure;

			struct chirp_dir *dir = cfs->opendir(path);
			if(dir) {
				struct chirp_dirent *d;
				link_putliteral(l, "0\n", stalltime);
				while((d = cfs->readdir(dir))) {
					if(!strncmp(d->name, ".__", 3))
						continue;
					chirp_stat_encode(&B, &d->info);
					link_putfstring(l, "%s\n%s\n", stalltime, d->name, buffer_tostring(&B));
					buffer_rewind(&B, 0);
				}
				cfs->closedir(dir);
				link_putliteral(l, "\n", stalltime);
				result = 0;
				goto done;
			} else {
				goto failure;
			}
		} else if(sscanf(line, "getdir %s", path) == 1) {
			path_fix(path);
			if(!chirp_acl_check_dir(path, subject, CHIRP_ACL_LIST))
				goto failure;

			struct chirp_dir *dir = cfs->opendir(path);
			if(dir) {
				struct chirp_dirent *d;
				link_putliteral(l, "0\n", stalltime);
				while((d = cfs->readdir(dir))) {
					if(!strncmp(d->name, ".__", 3))
						continue;
					link_putfstring(l, "%s\n", stalltime, d->name);
				}
				cfs->closedir(dir);
				link_putliteral(l, "\n", stalltime);
				result = 0;
				goto done;
			} else {
				goto failure;
			}
		} else if(sscanf(line, "getacl %s", path) == 1) {
			CHIRP_FILE *aclfile;

			path_fix(path);

			// Previously, the LIST right was necessary to view the ACL.
			// However, this has caused much confusion with debugging permissions problems.
			// As an experiment, let's trying making getacl accessible to everyone.
			// if(!chirp_acl_check_dir(path,subject,CHIRP_ACL_LIST)) goto failure;

			aclfile = chirp_acl_open(path);
			if(aclfile) {
				char aclsubject[CHIRP_LINE_MAX];
				int aclflags;
				while(chirp_acl_read(aclfile, aclsubject, &aclflags)) {
					buffer_putfstring(&B, "%s %s\n", aclsubject, chirp_acl_flags_to_text(aclflags));
				}
				chirp_acl_close(aclfile);
				buffer_putliteral(&B, "\n");
				result = 0;
			} else {
				goto failure;
			}
		} else if(sscanf(line, "getfile %s", path) == 1) {
			path_fix(path);
			if(!cfs_isnotdir(path))
				goto failure;
			if(!chirp_acl_check(path, subject, CHIRP_ACL_READ))
				goto failure;

<<<<<<< HEAD
			time_t transmission_stalltime = time(NULL)+(length / 1024)+30; /* 1KB/s minimum */
			transmission_stalltime = MAX(stalltime, transmission_stalltime);
			result = cfs->getfile(path, l, transmission_stalltime);
=======
			INT64_T fd = cfs->open(path, O_RDONLY, 0);
			if (fd == -1)
				goto failure;
>>>>>>> c77a1d57

			struct chirp_stat info;
			if (cfs->fstat(fd, &info) == -1) {
				int saved = errno;
				cfs->close(fd);
				errno = saved;
				goto failure;
			}

			if (S_ISDIR(info.cst_mode)) {
				cfs->close(fd);
				errno = EISDIR;
				goto failure;
			}

			length = info.cst_size;

			time_t transmission_stalltime = time(NULL)+(length/1024)+30; /* 1KB/s minimum */
			transmission_stalltime = MAX(stalltime, transmission_stalltime);

			link_putfstring(l, "%" PRId64 "\n", transmission_stalltime, length);

			INT64_T total = 0;
			while (total < length) {
				char b[65536];
				size_t chunk = MIN(sizeof(b), (size_t)(length-total));

				INT64_T ractual = cfs->pread(fd, b, chunk, total);
				if(ractual <= 0)
					break;

				if(link_putlstring(l, b, ractual, transmission_stalltime) == -1) {
					debug(D_DEBUG, "getfile: write failed (%s), expected to write %" PRId64 " more bytes", strerror(errno), length);
					break;
				}

				total += ractual;
			}
			cfs->close(fd);

			chirp_stats_update(0, total, 0);
			result = total;
			goto done;
		} else if(sscanf(line, "putfile %s %" SCNd64 " %" SCNd64, path, &mode, &length) == 3) {
			if (length < 0) {
				errno = EINVAL;
				goto failure;
			}

			path_fix(path);
			if(!cfs_isnotdir(path))
				goto failure;

			flags = O_CREAT|O_WRONLY;

			if(!chirp_acl_check(path, subject, CHIRP_ACL_WRITE)) {
				if(chirp_acl_check(path, subject, CHIRP_ACL_PUT)) {
					flags |= O_EXCL;
				} else {
					errno = EACCES;
					goto failure;
				}
			}

			fd = cfs->open(path, flags, mode);
			if (fd < 0)
				goto failure;

			struct chirp_stat info;
			if (cfs->fstat(fd, &info) == -1) {
				int saved = errno;
				cfs->close(fd);
				errno = saved;
				goto failure;
			}

			if(!space_available(length - info.cst_size)) {
				int saved = errno;
				cfs->close(fd);
				errno = saved;
				goto failure;
			}

			INT64_T current;
<<<<<<< HEAD
			if ((result = chirp_alloc_realloc(path, length, &current)) == 0) {
				time_t transmission_stalltime = time(NULL)+(length / 1024)+30; /* 1KB/s minimum */
				transmission_stalltime = MAX(stalltime, transmission_stalltime);
				result = cfs->putfile(path, l, length, mode, transmission_stalltime);
				if (result == -1) {
					chirp_alloc_realloc(path, current, NULL);
				} else if (result < length) {
					chirp_alloc_realloc(path, result, NULL);
=======
			if (chirp_alloc_realloc(path, length, &current) == -1) {
				int saved = errno;
				cfs->close(fd);
				errno = saved;
				goto failure;
			}

			if (cfs->ftruncate(fd, 0) == -1) {
				int saved = errno;
				chirp_alloc_realloc(path, current, NULL);
				cfs->close(fd);
				errno = saved;
				goto failure;
			}

			time_t transmission_stalltime = time(NULL)+(length/1024)+30; /* 1KB/s minimum */
			transmission_stalltime = MAX(stalltime, transmission_stalltime);

			link_putliteral(l, "0\n", transmission_stalltime);

			INT64_T total = 0;
			while (total < length) {
				char b[65536];
				size_t chunk = MIN(sizeof(b), (size_t)(length-total));

				INT64_T ractual = link_read(l, b, chunk, transmission_stalltime);

				INT64_T wactual = -1;
				if (ractual > 0)
					wactual = cfs->pwrite(fd, b, ractual, total);

				if(ractual <= 0 || wactual < ractual) {
					int saved = errno;
					if (ractual <= 0)
						debug(D_DEBUG, "putfile: socket read failed (%s), expected %" PRId64 " more bytes", strerror(errno), length-total);
					else
						debug(D_DEBUG, "putfile: file write failed: (%s)", strerror(errno));
					cfs->close(fd);
					if(cfs->unlink(path) == -1)
						debug(D_DEBUG, "putfile: failed to unlink remnant file '%s': %s", path, strerror(errno));
					chirp_alloc_realloc(path, 0, NULL);
					link_soak(l, length - total - MAX(ractual, 0), transmission_stalltime);
					errno = saved;
					goto failure;
>>>>>>> c77a1d57
				}

				total += ractual;
			}

			chirp_stats_update(0, 0, total);

			if (cfs->close(fd) == -1) {
				/* Confuga does O_EXCL check at close. */
				if (errno == EEXIST) {
					chirp_alloc_realloc(path, current, NULL); /* restore current, nothing was ever changed */
					errno = EEXIST;
				}
				goto failure;
			}
			result = total;
		} else if(sscanf(line, "getstream %s", path) == 1) {
			path_fix(path);
			if(!cfs_isnotdir(path))
				goto failure;
			if(!chirp_acl_check(path, subject, CHIRP_ACL_READ))
				goto failure;

			result = getstream(path, l, stalltime);
			if(result >= 0) {
				chirp_stats_update(0, result, 0);
				debug(D_CHIRP, "= %" SCNd64 " bytes streamed\n", result);
				/* getstream indicates end by closing the connection */
				goto die;
			}
		} else if(sscanf(line, "putstream %s", path) == 1) {
			path_fix(path);
			if(!cfs_isnotdir(path))
				goto failure;

			if(chirp_acl_check(path, subject, CHIRP_ACL_WRITE)) {
				/* writable, ok to proceed */
			} else if(chirp_acl_check(path, subject, CHIRP_ACL_PUT)) {
				if(cfs_exists(path)) {
					errno = EEXIST;
					goto failure;
				} else {
					/* ok to proceed */
				}
			} else {
				errno = EACCES;
				goto failure;
			}

			result = putstream(path, l, stalltime);
			if(result >= 0) {
				chirp_stats_update(0, 0, result);
				debug(D_CHIRP, "= %" SCNd64 " bytes streamed\n", result);
				/* putstream indicates end by closing the connection */
				goto die;
			}
		} else if(sscanf(line, "thirdput %s %s %s", path, chararg1, newpath) == 3) {
			const char *hostname = chararg1;
			path_fix(path);
			if (cfs == &chirp_fs_confuga) {
				/* Confuga cannot support thirdput because of auth problems,
				 * see Authentication comment in chirp_receive.
				 */
				errno = EACCES;
				goto failure;
			}
			/* ACL check will occur inside of chirp_thirdput */
			result = chirp_thirdput(subject, path, hostname, newpath, stalltime);
		} else if(sscanf(line, "open %s %s %" SCNd64, path, newpath, &mode) == 3) {
			flags = 0;

			if(strchr(newpath, 'r')) {
				if(strchr(newpath, 'w')) {
					flags = O_RDWR;
				} else {
					flags = O_RDONLY;
				}
			} else if(strchr(newpath, 'w')) {
				flags = O_WRONLY;
			}

			if(strchr(newpath, 'c'))
				flags |= O_CREAT;
			if(strchr(newpath, 't'))
				flags |= O_TRUNC;
			if(strchr(newpath, 'a'))
				flags |= O_APPEND;
			if(strchr(newpath, 'x'))
				flags |= O_EXCL;
#ifdef O_SYNC
			if(strchr(newpath, 's'))
				flags |= O_SYNC;
#endif

			path_fix(path);

			/*
			   This is a little strange.
			   For ordinary files, we check the ACL according
			   to the flags passed to open.  For some unusual
			   cases in Unix, we must also allow open()  for
			   reading on a directory, otherwise we fail
			   with EISDIR.
			 */

			if(cfs_isnotdir(path)) {
				if(chirp_acl_check(path, subject, chirp_acl_from_open_flags(flags))) {
					/* ok to proceed */
				} else if(chirp_acl_check(path, subject, CHIRP_ACL_PUT)) {
					if(flags & O_CREAT) {
						if(cfs_exists(path)) {
							errno = EEXIST;
							goto failure;
						} else {
							/* ok to proceed */
						}
					} else {
						errno = EACCES;
						goto failure;
					}
				} else {
					goto failure;
				}
			} else if(flags == O_RDONLY) {
				if(!chirp_acl_check_dir(path, subject, CHIRP_ACL_LIST))
					goto failure;
			} else {
				errno = EISDIR;
				goto failure;
			}

			if (flags & O_TRUNC) {
				INT64_T current;
				if ((result = chirp_alloc_realloc(path, 0, &current)) == 0) {
					result = cfs->open(path, flags, (int) mode);
					if (result == -1) {
						chirp_alloc_realloc(path, current, NULL);
					}
				}
			} else {
				result = cfs->open(path, flags, (int) mode);
			}
			if(result >= 0) {
				struct chirp_stat info;
				cfs->fstat(result, &info);
				chirp_stat_encode(&B, &info);
				buffer_putliteral(&B, "\n");
			}
		} else if(sscanf(line, "close %" SCNd64, &fd) == 1) {
			result = cfs->close(fd);
		} else if(sscanf(line, "fchmod %" SCNd64 " %" SCNd64, &fd, &mode) == 2) {
			result = cfs->fchmod(fd, mode);
		} else if(sscanf(line, "fchown %" SCNd64 " %" SCNd64 " %" SCNd64, &fd, &uid, &gid) == 3) {
			result = 0;
		} else if(sscanf(line, "fsync %" SCNd64, &fd) == 1) {
			result = cfs->fsync(fd);
		} else if(sscanf(line, "ftruncate %" SCNd64 " %" SCNd64, &fd, &length) == 2) {
			if (length < 0) {
				errno = EINVAL;
				goto failure;
			}

			if(!space_available(length))
				goto failure;

			INT64_T current;
			if ((result = chirp_alloc_frealloc(fd, length, &current)) == 0) {
				result = cfs->ftruncate(fd, length);
				if (result == -1) {
					chirp_alloc_frealloc(fd, current, NULL);
				}
				if(result >= 0) {
					chirp_stats_update(0, 0, length);
				}
			}
		} else if(sscanf(line, "fgetxattr %" SCNd64 " %s", &fd, chararg1) == 2) {
			result = cfs->fgetxattr(fd, chararg1, buffer, MAX_BUFFER_SIZE);
			if(result > 0)
				buffer_putlstring(&B, buffer, result);
		} else if(sscanf(line, "flistxattr %" SCNd64, &fd) == 1) {
			result = cfs->flistxattr(fd, buffer, MAX_BUFFER_SIZE);
			if(result > 0)
				buffer_putlstring(&B, buffer, result);
		} else if(sscanf(line, "fsetxattr %" SCNd64 " %s %" SCNd64 " %" SCNd64, &fd, chararg1, &length, &flags) == 4) {
			if ((length = getvarstring(l, stalltime, buffer, length, 0)) == -1)
				goto failure;
			if(!space_available(length))
				goto failure;
			result = cfs->fsetxattr(fd, chararg1, buffer, length, flags);
			if(result > 0)
				chirp_stats_update(0, 0, result);
		} else if(sscanf(line, "fremovexattr %" SCNd64 " %s", &fd, chararg1) == 2) {
			result = cfs->fremovexattr(fd, chararg1);
		} else if(sscanf(line, "unlink %s", path) == 1) {
			path_fix(path);
			if(chirp_acl_check_link(path, subject, CHIRP_ACL_DELETE) || chirp_acl_check_dir(path, subject, CHIRP_ACL_DELETE)) {
				INT64_T current;
				if ((result = chirp_alloc_realloc(path, 0, &current)) == 0) {
					result = cfs->unlink(path);
					if (result == -1) {
						chirp_alloc_realloc(path, current, NULL);
					}
					if(result >= 0) {
						chirp_stats_update(0, 0, current);
					}
				}
			} else {
				goto failure;
			}
		} else if(sscanf(line, "access %s %" SCNd64, path, &flags) == 2) {
			path_fix(path);
			int chirp_flags = chirp_acl_from_access_flags(flags);
			/* If filename is a directory, then we change execute flags to list flags. */
			if(cfs_isdir(path) && (chirp_flags & CHIRP_ACL_EXECUTE)) {
				chirp_flags ^= CHIRP_ACL_EXECUTE;	/* remove execute flag */
				chirp_flags |= CHIRP_ACL_LIST;	/* change to list */
			}
			if(!chirp_acl_check(path, subject, chirp_flags))
				goto failure;
			result = cfs->access(path, flags);
		} else if(sscanf(line, "chmod %s %" SCNd64, path, &mode) == 2) {
			path_fix(path);
			if(chirp_acl_check_dir(path, subject, CHIRP_ACL_WRITE) || chirp_acl_check(path, subject, CHIRP_ACL_WRITE)) {
				result = cfs->chmod(path, mode);
			} else {
				goto failure;
			}
		} else if(sscanf(line, "chown %s %" SCNd64 " %" SCNd64, path, &uid, &gid) == 3) {
			path_fix(path);
			if(!chirp_acl_check(path, subject, CHIRP_ACL_WRITE))
				goto failure;
			result = 0;
		} else if(sscanf(line, "lchown %s %" SCNd64 " %" SCNd64, path, &uid, &gid) == 3) {
			path_fix(path);
			if(!chirp_acl_check(path, subject, CHIRP_ACL_WRITE))
				goto failure;
			result = 0;
		} else if(sscanf(line, "truncate %s %" SCNd64, path, &length) == 2) {
			if (length < 0) {
				errno = EINVAL;
				goto failure;
			}
			path_fix(path);
			if(!chirp_acl_check(path, subject, CHIRP_ACL_WRITE))
				goto failure;
			if(!space_available(length))
				goto failure;
			INT64_T current;
			if ((result = chirp_alloc_realloc(path, length, &current)) == 0) {
				result = cfs->truncate(path, length);
				if (result == -1) {
					chirp_alloc_realloc(path, current, NULL);
				}
				if(result >= 0) {
					chirp_stats_update(0, 0, length);
				}
			}
		} else if(sscanf(line, "rename %s %s", path, newpath) == 2) {
			path_fix(path);
			path_fix(newpath);
			if(!chirp_acl_check_link(path, subject, CHIRP_ACL_READ | CHIRP_ACL_DELETE))
				goto failure;
			if(!chirp_acl_check(newpath, subject, CHIRP_ACL_WRITE))
				goto failure;
			INT64_T newcurrent;
			INT64_T oldcurrent;
			if ((result = chirp_alloc_realloc(path, 0, &oldcurrent)) == 0) {
				if ((result = chirp_alloc_realloc(newpath, cfs_file_size(path), &newcurrent)) == 0) {
					result = cfs->rename(path, newpath);
					if (result == -1) {
						chirp_alloc_realloc(path, oldcurrent, NULL);
						chirp_alloc_realloc(newpath, newcurrent, NULL);
					}
				} else {
					chirp_alloc_realloc(path, oldcurrent, NULL);
				}
			}
		} else if(sscanf(line, "getxattr %s %s", path, chararg1) == 2) {
			path_fix(path);
			if(!chirp_acl_check(path, subject, CHIRP_ACL_READ))
				goto failure;
			result = cfs->getxattr(path, chararg1, buffer, MAX_BUFFER_SIZE);
			if(result > 0)
				buffer_putlstring(&B, buffer, result);
		} else if(sscanf(line, "lgetxattr %s %s", path, chararg1) == 2) {
			path_fix(path);
			if(!chirp_acl_check(path, subject, CHIRP_ACL_READ))
				goto failure;
			result = cfs->lgetxattr(path, chararg1, buffer, MAX_BUFFER_SIZE);
			if(result > 0)
				buffer_putlstring(&B, buffer, result);
		} else if(sscanf(line, "listxattr %s", path) == 1) {
			path_fix(path);
			if(!chirp_acl_check(path, subject, CHIRP_ACL_READ))
				goto failure;
			result = cfs->listxattr(path, buffer, MAX_BUFFER_SIZE);
			if(result > 0)
				buffer_putlstring(&B, buffer, result);
		} else if(sscanf(line, "llistxattr %s", path) == 1) {
			path_fix(path);
			if(!chirp_acl_check(path, subject, CHIRP_ACL_READ))
				goto failure;
			result = cfs->llistxattr(path, buffer, MAX_BUFFER_SIZE);
			if(result > 0)
				buffer_putlstring(&B, buffer, result);
		} else if(sscanf(line, "setxattr %s %s %" SCNd64 " %" SCNd64, path, chararg1, &length, &flags) == 4) {
			if ((length = getvarstring(l, stalltime, buffer, length, 0)) == -1)
				goto failure;
			path_fix(path);
			if(!chirp_acl_check(path, subject, CHIRP_ACL_WRITE))
				goto failure;
			if(!space_available(length))
				goto failure;
			result = cfs->setxattr(path, chararg1, buffer, length, flags);
			if(result > 0)
				chirp_stats_update(0, 0, result);
		} else if(sscanf(line, "lsetxattr %s %s %" SCNd64 " %" SCNd64, path, chararg1, &length, &flags) == 4) {
			if ((length = getvarstring(l, stalltime, buffer, length, 0)) == -1)
				goto failure;
			path_fix(path);
			if(!chirp_acl_check(path, subject, CHIRP_ACL_WRITE))
				goto failure;
			if(!space_available(length))
				goto failure;
			result = cfs->lsetxattr(path, chararg1, buffer, length, flags);
			if(result > 0)
				chirp_stats_update(0, 0, result);
		} else if(sscanf(line, "removexattr %s %s", path, chararg1) == 2) {
			path_fix(path);
			if(!chirp_acl_check(path, subject, CHIRP_ACL_WRITE))
				goto failure;
			result = cfs->removexattr(path, chararg1);
		} else if(sscanf(line, "lremovexattr %s %s", path, chararg1) == 2) {
			path_fix(path);
			if(!chirp_acl_check_link(path, subject, CHIRP_ACL_WRITE))
				goto failure;
			result = cfs->lremovexattr(path, chararg1);
		} else if(sscanf(line, "link %s %s", path, newpath) == 2) {
			/* Can only hard link to files on which you already have r/w perms */
			path_fix(path);
			if(!chirp_acl_check(path, subject, CHIRP_ACL_READ | CHIRP_ACL_WRITE))
				goto failure;
			path_fix(newpath);
			if(!chirp_acl_check(newpath, subject, CHIRP_ACL_WRITE))
				goto failure;
			if(root_quota > 0) {
				errno = EPERM;
				goto failure;
			}
			result = cfs->link(path, newpath);
		} else if(sscanf(line, "symlink %s %s", path, newpath) == 2) {
			/* Note that the link target (path) may be any arbitrary data. */
			/* Access permissions are checked when data is actually accessed. */
			path_fix(newpath);
			if(!chirp_acl_check(newpath, subject, CHIRP_ACL_WRITE))
				goto failure;
			result = cfs->symlink(path, newpath);
		} else if(sscanf(line, "setacl %s %s %s", path, chararg1, chararg2) == 3) {
			path_fix(path);
			if(!chirp_acl_check_dir(path, subject, CHIRP_ACL_ADMIN))
				goto failure;
			result = chirp_acl_set(path, chararg1, chirp_acl_text_to_flags(chararg2), 0);
		} else if(sscanf(line, "resetacl %s %s", path, chararg1) == 2) {
			path_fix(path);
			if(!chirp_acl_check_dir(path, subject, CHIRP_ACL_ADMIN))
				goto failure;
			result = chirp_acl_set(path, subject, chirp_acl_text_to_flags(chararg1) | CHIRP_ACL_ADMIN, 1);
		} else if(sscanf(line, "ticket_register %s %s %" SCNd64, chararg1, chararg2, &length) == 3) {
			if ((length = getvarstring(l, stalltime, buffer, length, 0)) == -1)
				goto failure;
			char *newsubject = chararg1;
			char *duration = chararg2;
			if(strcmp(newsubject, "self") == 0)
				strcpy(newsubject, esubject);
			if(strcmp(esubject, newsubject) != 0 && strcmp(esubject, chirp_super_user) != 0) {	/* must be superuser to create a ticket for someone else */
				errno = EACCES;
				goto failure;
			}
			result = chirp_acl_ticket_create(subject, newsubject, buffer, duration);
		} else if(sscanf(line, "ticket_delete %s", chararg1) == 1) {
			result = chirp_acl_ticket_delete(subject, chararg1);
		} else if(sscanf(line, "ticket_modify %s %s %s", chararg1, path, chararg2) == 3) {
			path_fix(path);
			result = chirp_acl_ticket_modify(subject, chararg1, path, chirp_acl_text_to_flags(chararg2));
		} else if(sscanf(line, "ticket_get %s", chararg1) == 1) {
			/* ticket_subject is ticket:MD5SUM */
			char *ticket_esubject;
			char *ticket;
			time_t expiration;
			char **ticket_rights;
			result = chirp_acl_ticket_get(subject, chararg1, &ticket_esubject, &ticket, &expiration, &ticket_rights);
			if(result == 0) {
				buffer_putfstring(&B, "%zu\n%s%zu\n%s%llu\n", strlen(ticket_esubject), ticket_esubject, strlen(ticket), ticket, (unsigned long long) expiration);
				free(ticket_esubject);
				free(ticket);
				char **tr = ticket_rights;
				for(; tr[0] && tr[1]; tr += 2) {
					buffer_putfstring(&B, "%s %s\n", tr[0], tr[1]);
					free(tr[0]);
					free(tr[1]);
				}
				buffer_putliteral(&B, "0\n");
				free(ticket_rights);
			}
		} else if(sscanf(line, "ticket_list %s", chararg1) == 1) {
			/* ticket_subject is the owner of the ticket, not ticket:MD5SUM */
			char **ticket_subjects;
			if(strcmp(chararg1, "self") == 0)
				strcpy(chararg1, esubject);
			int super = strcmp(subject, chirp_super_user) == 0;	/* note subject instead of esubject; super user must be authenticated as himself */
			if(!super && strcmp(chararg1, esubject) != 0) {
				errno = EACCES;
				goto failure;
			}
			result = chirp_acl_ticket_list(subject, &ticket_subjects);
			if(result == 0) {
				char **ts = ticket_subjects;
				for(; ts && ts[0]; ts++) {
					buffer_putfstring(&B, "%zu\n%s", strlen(ts[0]), ts[0]);
					free(ts[0]);
				}
				buffer_putliteral(&B, "0\n");
				free(ticket_subjects);
			}
		} else if(sscanf(line, "mkdir %s %" SCNd64, path, &mode) == 2) {
			path_fix(path);
			if(chirp_acl_check(path, subject, CHIRP_ACL_RESERVE)) {
				result = cfs->mkdir(path, mode);
				if(result == 0) {
					if(chirp_acl_init_reserve(path, subject)) {
						result = 0;
					} else {
						cfs->rmdir(path);
						errno = EACCES;
						goto failure;
					}
				}
			} else if(chirp_acl_check(path, subject, CHIRP_ACL_WRITE)) {
				result = cfs->mkdir(path, mode);
				if(result == 0) {
					if(chirp_acl_init_copy(path)) {
						result = 0;
					} else {
						cfs->rmdir(path);
						errno = EACCES;
						goto failure;
					}
				}
			} else if(cfs_isdir(path)) {
				errno = EEXIST;
				goto failure;
			} else {
				errno = EACCES;
				goto failure;
			}
		} else if(sscanf(line, "rmdir %s", path) == 1) {
			path_fix(path);
			if(chirp_acl_check_link(path, subject, CHIRP_ACL_DELETE) || chirp_acl_check_dir(path, subject, CHIRP_ACL_DELETE)) {
				/* rmdir only works if the directory is user-visibly empty, and we don't track allocations for empty directories */
				cfs->rmdir(path);
			} else {
				goto failure;
			}
		} else if(sscanf(line, "rmall %s", path) == 1) {
			path_fix(path);
			if(chirp_acl_check_link(path, subject, CHIRP_ACL_DELETE) || chirp_acl_check_dir(path, subject, CHIRP_ACL_DELETE)) {
				result = rmall(path);
			} else {
				goto failure;
			}
		} else if(sscanf(line, "utime %s %" SCNd64 " %" SCNd64, path, &actime, &modtime) == 3) {
			path_fix(path);
			if(!chirp_acl_check(path, subject, CHIRP_ACL_WRITE))
				goto failure;
			result = cfs->utime(path, actime, modtime);
		} else if(sscanf(line, "fstat %" SCNd64, &fd) == 1) {
			struct chirp_stat info;
			result = cfs->fstat(fd, &info);
			if (result >= 0) {
				chirp_stat_encode(&B, &info);
				buffer_putliteral(&B, "\n");
			}
		} else if(sscanf(line, "fstatfs %" SCNd64, &fd) == 1) {
			struct chirp_statfs info;
			result = chirp_alloc_fstatfs(fd, &info);
			if (result >= 0) {
				chirp_statfs_encode(&B, &info);
				buffer_putliteral(&B, "\n");
			}
		} else if(sscanf(line, "statfs %s", path) == 1) {
			struct chirp_statfs info;
			path_fix(path);
			if(!chirp_acl_check(path, subject, CHIRP_ACL_LIST))
				goto failure;
			result = chirp_alloc_statfs(path, &info);
			if (result >= 0) {
				chirp_statfs_encode(&B, &info);
				buffer_putliteral(&B, "\n");
			}
		} else if(sscanf(line, "stat %s", path) == 1) {
			struct chirp_stat info;
			path_fix(path);
			if(!chirp_acl_check(path, subject, CHIRP_ACL_LIST))
				goto failure;
			result = cfs->stat(path, &info);
			if (result >= 0) {
				chirp_stat_encode(&B, &info);
				buffer_putliteral(&B, "\n");
			}
		} else if(sscanf(line, "lstat %s", path) == 1) {
			struct chirp_stat info;
			path_fix(path);
			if(!chirp_acl_check_link(path, subject, CHIRP_ACL_LIST))
				goto failure;
			result = cfs->lstat(path, &info);
			if (result >= 0) {
				chirp_stat_encode(&B, &info);
				buffer_putliteral(&B, "\n");
			}
		} else if(sscanf(line, "lsalloc %s", path) == 1) {
			INT64_T inuse;
			path_fix(path);
			if(!chirp_acl_check_link(path, subject, CHIRP_ACL_LIST))
				goto failure;
			result = chirp_alloc_lsalloc(path, newpath, &length, &inuse);
			if(result >= 0)
				buffer_putfstring(&B, "%s %" PRId64 " %" PRId64 "\n", newpath, length, inuse);
		} else if(sscanf(line, "mkalloc %s %" SCNd64 " %" SCNd64, path, &length, &mode) == 3) {
			if (length < 0) {
				errno = EINVAL;
				goto failure;
			}
			path_fix(path);
			if(chirp_acl_check(path, subject, CHIRP_ACL_RESERVE)) {
				result = chirp_alloc_mkalloc(path, length, mode);
				if(result == 0) {
					if(chirp_acl_init_reserve(path, subject)) {
						result = 0;
					} else {
						cfs->rmdir(path);
						errno = EACCES;
						goto failure;
					}
				}
			} else if(chirp_acl_check(path, subject, CHIRP_ACL_WRITE)) {
				result = chirp_alloc_mkalloc(path, length, mode);
				if(result == 0) {
					if(chirp_acl_init_copy(path)) {
						result = 0;
					} else {
						cfs->rmdir(path);
						errno = EACCES;
						goto failure;
					}
				}
			} else {
				goto failure;
			}
		} else if(sscanf(line, "localpath %s", path) == 1) {
			struct chirp_stat info;
			path_fix(path);
			if(!chirp_acl_check(path, subject, CHIRP_ACL_LIST) && !chirp_acl_check(path, "system:localuser", CHIRP_ACL_LIST))
				goto failure;
			result = cfs->stat(path, &info);
			if(result == 0) {
				result = buffer_putstring(&B, path);
			}
		} else if(sscanf(line, "audit %s", path) == 1) {
			struct hash_table *table;

			path_fix(path);
			if(!chirp_acl_check(path, subject, CHIRP_ACL_ADMIN))
				goto failure;

			table = chirp_audit(path);
			if(table) {
				char *key;
				struct chirp_audit *entry;

				link_putfstring(l, "%d\n", stalltime, hash_table_size(table));
				hash_table_firstkey(table);
				while(hash_table_nextkey(table, &key, (void *) &entry)) {
					link_putfstring(l, "%s %" PRId64 " %" PRId64 " %" PRId64 "\n", stalltime, key, entry->nfiles, entry->ndirs, entry->nbytes);
				}
				chirp_audit_delete(table);
				result = 0;
				goto done;
			} else {
				goto failure;
			}
		} else if(sscanf(line, "md5 %s", path) == 1) {
			/* backwards compatibility */
			unsigned char digest[CHIRP_DIGEST_MAX];
			path_fix(path);
			if(!chirp_acl_check(path, subject, CHIRP_ACL_READ))
				goto failure;
			result = cfs->hash(path, "md5", digest);
			if (result >= 0) {
				buffer_putlstring(&B, (char *)digest, result);
			} else {
				result = errno_to_chirp(errno);
			}
		} else if(sscanf(line, "hash %s %s", chararg1, path) == 2) {
			unsigned char digest[CHIRP_DIGEST_MAX];
			path_fix(path);
			if(!chirp_acl_check(path, subject, CHIRP_ACL_READ))
				goto failure;
			result = cfs->hash(path, chararg1, digest);
			if (result >= 0) {
				buffer_putlstring(&B, (char *)digest, result);
			} else {
				result = errno_to_chirp(errno);
			}
		} else if(sscanf(line, "setrep %s %" SCNd64, path, &length) == 2) {
			if (length < 0) {
				errno = EINVAL;
				goto failure;
			}
			path_fix(path);
			if(!chirp_acl_check(path, subject, CHIRP_ACL_WRITE))
				goto failure;
			result = cfs->setrep(path, length);
		} else if(sscanf(line, "debug %s", chararg1) == 1) {
			if(strcmp(esubject, chirp_super_user) != 0) {
				errno = EPERM;
				goto failure;
			}
			result = 0;
			// send this message to the parent for processing.
			strcat(line, "\n");
			write(config_pipe[1], line, strlen(line));
			debug_flags_set(chararg1);
		} else if(sscanf(line, "search %s %s %" PRId64, chararg1, path, &flags) == 3) {
			link_putliteral(l, "0\n", stalltime);
			char *start = path;
			const char *pattern = chararg1;

			for(;;) {
				char fixed[CHIRP_PATH_MAX];
				char *end;
				if((end = strchr(start, CHIRP_SEARCH_DELIMITER)) != NULL)
					*end = '\0';

				strcpy(fixed, start);
				path_fix(fixed);

				if(cfs->access(fixed, F_OK) == -1) {
					link_putfstring(l, "%d:%d:%s:\n", stalltime, ENOENT, CHIRP_SEARCH_ERR_OPEN, fixed);
				} else if(!chirp_acl_check(fixed, subject, CHIRP_ACL_WRITE)) {
					link_putfstring(l, "%d:%d:%s:\n", stalltime, EPERM, CHIRP_SEARCH_ERR_OPEN, fixed);
				} else {
					int found = cfs->search(subject, fixed, pattern, flags, l, stalltime);
					if(found && (flags & CHIRP_SEARCH_STOPATFIRST))
						break;
				}

				if(end != NULL) {
					start = end + 1;
					*end = CHIRP_SEARCH_DELIMITER;
				} else {
					break;
				}
			}
			link_putliteral(l, "\n", stalltime);
			goto done;
		} else if(sscanf(line, "job_create %" PRId64, &length) == 1) {
			if ((length = getvarstring(l, stalltime, buffer, length, 0)) == -1)
				goto failure;
			debug(D_CHIRP, "--> job_create `%.*s'", (int)length, (char *)buffer);
			json_value *J = json_parse(buffer, length);
			if (J) {
				result = chirp_job_create(&id, J, subject);
				json_value_free(J);
				if (result) {
					errno = result;
					goto failure;
				}
				result = id;
			} else {
				debug(D_DEBUG, "does not parse as json!");
				errno = EINVAL;
				goto failure;
			}
		} else if(sscanf(line, "job_commit %" PRId64, &length) == 1) {
			if ((length = getvarstring(l, stalltime, buffer, length, 0)) == -1)
				goto failure;
			debug(D_CHIRP, "--> job_commit `%.*s'", (int)length, (char *)buffer);
			json_value *J = json_parse(buffer, length);
			if (J) {
				result = chirp_job_commit(J, subject);
				json_value_free(J);
				if (result) {
					errno = result;
					goto failure;
				}
			} else {
				debug(D_DEBUG, "does not parse as json!");
				errno = EINVAL;
				goto failure;
			}
		} else if(sscanf(line, "job_kill %" PRId64, &length) == 1) {
			if ((length = getvarstring(l, stalltime, buffer, length, 0)) == -1)
				goto failure;
			debug(D_DEBUG, "--> job_kill `%.*s'", (int)length, (char *)buffer);
			json_value *J = json_parse(buffer, length);
			if (J) {
				result = chirp_job_kill(J, subject);
				json_value_free(J);
				if (result) {
					errno = result;
					goto failure;
				}
			} else {
				debug(D_DEBUG, "does not parse as json!");
				errno = EINVAL;
				goto failure;
			}
		} else if(sscanf(line, "job_status %" PRId64, &length) == 1) {
			if ((length = getvarstring(l, stalltime, buffer, length, 0)) == -1)
				goto failure;
			debug(D_CHIRP, "--> job_status `%.*s'", (int)length, (char *)buffer);
			json_value *J = json_parse(buffer, length);
			if (J) {
				result = chirp_job_status(J, subject, &B);
				if (result) {
					errno = result;
					goto failure;
				} else {
					result = buffer_pos(&B);
				}
				json_value_free(J);
			} else {
				debug(D_DEBUG, "does not parse as json!");
				errno = EINVAL;
				goto failure;
			}
		} else if(sscanf(line, "job_wait %" SCNCHIRP_JOBID_T " %" SCNd64, &id, &length) == 2) {
			result = chirp_job_wait(id, subject, length, &B);
			if (result) {
				errno = result;
				goto failure;
			} else {
				result = buffer_pos(&B);
			}
		} else if(sscanf(line, "job_reap %" PRId64, &length) == 1) {
			if ((length = getvarstring(l, stalltime, buffer, length, 0)) == -1)
				goto failure;
			debug(D_DEBUG, "--> job_reap `%.*s'", (int)length, (char *)buffer);
			json_value *J = json_parse(buffer, length);
			if (J) {
				result = chirp_job_reap(J, subject);
				json_value_free(J);
				if (result) {
					errno = result;
					goto failure;
				}
			} else {
				debug(D_DEBUG, "does not parse as json!");
				errno = EINVAL;
				goto failure;
			}
		} else {
			errno = ENOSYS;
			goto failure;
		}
		goto result;

failure:
		result = -1;
result:
		if (result < 0)
			result = errno_to_chirp(errno);
		if (link_putfstring(l, "%" PRId64 "\n", stalltime, result) == -1)
			goto die;
		if(result >= 0 && buffer_pos(&B)) {
			if (link_putlstring(l, buffer_tostring(&B), buffer_pos(&B), stalltime) == -1)
				goto die;
		}

done:
		if (result < 0)
			debug(D_CHIRP, "= %" PRId64 " (%s)", result, strerror(errno));
		else
			debug(D_CHIRP, "= %" PRId64, result);
	}
die:
	buffer_free(&B);
	free(esubject);
	free(buffer);
}

static void chirp_receive(struct link *link, char url[CHIRP_PATH_MAX])
{
	char *atype, *asubject;
	char typesubject[AUTH_TYPE_MAX + AUTH_SUBJECT_MAX];
	char addr[LINK_ADDRESS_MAX];
	int port;

	change_process_title("chirp_server [authenticating]");

	/* Authentication problems:
	 *
	 * Confuga and the thirdput RPC both use the auth module when acting as
	 * Chirp clients. This conflicts with the Chirp server's authentication
	 * (auth_accept, below) because auth uses static data structures for both
	 * the client and server. So, we need to separate them somehow. Ideally, we
	 * would have an auth context that is passed around for all operations
	 * involving authentication, including the chirp_reli API. Unfortunately
	 * this would be a very invasive change and we have to account for two
	 * different clients (Confuga and chirp_thirdput) both using the chirp_reli
	 * interface but should be using different authentication systems on
	 * connect. Additionally, one's connection to one Chirp server should be
	 * separate from another, as they use different authentication mechanisms.
	 *
	 * The intermediate solution is to disable thirdput for Confuga and add a
	 * simple "clone" and "swap" method for auth which allows us to switch
	 * between client and server auth. This is still somewhat messy because
	 * ticket authentication requires looking up tickets in the backend file
	 * system. Fortunately, these are metadata files in Confuga so it does not
	 * require talking to a storage node.
	 */
	struct auth_state *server_state = auth_clone();

	/* Chirp's backend file system must be loaded here. HDFS loads in the JVM
	 * which does not play nicely with fork. So, we only manipulate the backend
	 * file system in a child process which actually handles client requests.
	 * */
	backend_setup(url);

	struct auth_state *backend_state = auth_clone();
	auth_replace(server_state);

	link_address_remote(link, addr, &port);

	auth_ticket_server_callback(chirp_acl_ticket_callback);

	if(auth_accept(link, &atype, &asubject, time(0) + idle_timeout)) {
		auth_replace(backend_state);

		sprintf(typesubject, "%s:%s", atype, asubject);
		free(atype);
		free(asubject);

		debug(D_LOGIN, "%s from %s:%d", typesubject, addr, port);

		if(safe_username) {
			cfs->chown("/", safe_uid, safe_gid);
			cfs->chmod("/", S_IRWXU);
			debug(D_AUTH, "changing to uid %d gid %d", safe_uid, safe_gid);
			setgid(safe_gid);
			setuid(safe_uid);
		}

		/* See above comment concerning authentication. */
		if (cfs != &chirp_fs_confuga) {
			/* Enable only globus, hostname, and address authentication for third-party transfers. */
			auth_clear();
			if(auth_globus_has_delegated_credential()) {
				auth_globus_use_delegated_credential(1);
				auth_globus_register();
			}
			auth_hostname_register();
			auth_address_register();
		}

		change_process_title("chirp_server [%s:%d] [%s]", addr, port, typesubject);

		chirp_handler(link, addr, typesubject);
		chirp_alloc_flush();
		chirp_stats_report(config_pipe[1], addr, typesubject, 0);

		debug(D_LOGIN, "disconnected");
	} else {
		debug(D_LOGIN, "authentication failed from %s:%d", addr, port);
	}

	link_close(link);

	cfs->destroy();
}

void killeveryone (int sig)
{
	int i;
	int n = sysconf(_SC_OPEN_MAX);

	/* This process sleeps for a short time in between kills, immediately close
	 * all fds to free up (bound) sockets.
	 */
	for (i = 0; i < n; i++)
		close(i);

	/* start with sig */
	kill(0, sig);
	sleep(1);
	kill(0, SIGTERM);
	sleep(1);
	kill(0, SIGQUIT);
	sleep(1);
	kill(0, SIGKILL);
	_exit(EXIT_FAILURE);
}

void shutdown_clean(int sig)
{
	sigset_t set;
	struct sigaction act;
	pid_t pid;

	pid = fork(); /* how perverse */
	if (pid == 0) {
		return killeveryone(sig);
	} else if (pid == -1) {
		return killeveryone(sig); /* do it ourselves */
	}

	/* Now we want Chirp to terminate due to signal delivery. A good reason
	 * for this is proper termination status to the parent. Additionally, some
	 * signals (should) generate a core dump.
	 */
	act.sa_handler = SIG_DFL;
	sigemptyset(&act.sa_mask);
	act.sa_flags = 0;
	sigaction(sig, &act, NULL);
	sigemptyset(&set);
	sigaddset(&set, sig);
	sigprocmask(SIG_UNBLOCK, &set, NULL);
	raise(sig); /* this should kill us */
	_exit(EXIT_FAILURE); /* if it does not... */
}

static void install_handler(int sig, void (*handler) (int sig))
{
	struct sigaction s;
	s.sa_handler = handler;
	sigfillset(&s.sa_mask); /* block all signals during handler execution */
	s.sa_flags = 0;
	sigaction(sig, &s, 0);
}

static void show_help(const char *cmd)
{
	fprintf(stdout, "use: %s [options]\n", cmd);
	fprintf(stdout, "The most common options are:\n");
	fprintf(stdout, " %-30s URL of storage directory, like `file://path' or `hdfs://host:port/path'.\n", "-r,--root=<url>");
	fprintf(stdout, " %-30s Enable debugging for this subsystem.\n", "-d,--debug=<name>");
	fprintf(stdout, " %-30s Send debugging to this file. (can also be :stderr, :stdout, :syslog, or :journal)\n", "-o,--debug-file=<file>");
	fprintf(stdout, " %-30s Send status updates to this host. (default: `%s')\n", "-u,--advertise=<host>", CATALOG_HOST);
	fprintf(stdout, " %-30s Show version info.\n", "-v,--version");
	fprintf(stdout, " %-30s This message.\n", "-h,--help");
	fprintf(stdout, "\n");
	fprintf(stdout, "Less common options are:\n");
	fprintf(stdout, " %-30s Use this file as the default ACL.\n", "-A,--default-acl=<file>");
	fprintf(stdout, " %-30s Directories without an ACL inherit from parent directories.\n","   --inherit-default-acl");
	fprintf(stdout, " %-30s Enable this authentication method.\n", "-a,--auth=<method>");
	fprintf(stdout, " %-30s Write process identifier (PID) to file.\n", "-B,--pid-file=<file>");
	fprintf(stdout, " %-30s Run as a daemon.\n", "-b,--background");
	fprintf(stdout, " %-30s Do not create a core dump, even due to a crash.\n", "-C,--no-core-dump");
	fprintf(stdout, " %-30s Challenge directory for unix filesystem authentication.\n", "-c,--challenge-dir=<dir>");
	fprintf(stdout, " %-30s Exit if parent process dies.\n", "-E,--parent-death");
	fprintf(stdout, " %-30s Leave this much space free in the filesystem.\n", "-F,--free-space=<size>");
	fprintf(stdout, " %-30s Base url for group lookups. (default: disabled)\n", "-G,--group-url=<url>");
	fprintf(stdout, " %-30s Run as lower privilege user. (root protection)\n", "-i,--user=<user>");
	fprintf(stdout, " %-30s Listen only on this network interface.\n", "-I,--interface=<addr>");
	fprintf(stdout, " %-30s Enable Chirp job execution. (default: OFF)\n", "   --jobs");
	fprintf(stdout, " %-30s Maximum concurrent jobs. (default: %d)\n", "   --job-concurrency", chirp_job_concurrency);
	fprintf(stdout, " %-30s Execution time limit for jobs. (default: %ds)\n", "   --job-time-limit", chirp_job_time_limit);
	fprintf(stdout, " %-30s Set the maximum number of clients to accept at once. (default unlimited)\n", "-M,--max-clients=<count>");
	fprintf(stdout, " %-30s Use this name when reporting to the catalog.\n", "-n,--catalog-name=<name>");
	fprintf(stdout, " %-30s Rotate debug file once it reaches this size.\n", "-O,--debug-rotate-max=<bytes>");
	fprintf(stdout, " %-30s Superuser for all directories. (default: none)\n", "-P,--superuser=<user>");
	fprintf(stdout, " %-30s Listen on this port. (default: %d; arbitrary: 0)\n", "-p,--port=<port>", chirp_port);
	fprintf(stdout, " %-30s Project this Chirp server belongs to.\n", "   --project-name=<name>");
	fprintf(stdout, " %-30s Enforce this root quota in software.\n", "-Q,--root-quota=<size>");
	fprintf(stdout, " %-30s Read-only mode.\n", "-R,--read-only");
	fprintf(stdout, " %-30s Abort stalled operations after this long. (default: %ds)\n", "-s,--stalled=<time>", stall_timeout);
	fprintf(stdout, " %-30s Maximum time to cache group information. (default: %ds)\n", "-T,--group-cache-exp=<time>", chirp_group_cache_time);
	fprintf(stdout, " %-30s Disconnect idle clients after this time. (default: %ds)\n", "-t,--idle-clients=<time>", idle_timeout);
	fprintf(stdout, " %-30s Send status updates at this interval. (default: 5m)\n", "-U,--catalog-update=<time>");
	fprintf(stdout, " %-30s Use alternate password file for unix authentication.\n", "-W,--passwd=<file>");
	fprintf(stdout, " %-30s The name of this server's owner. (default: `whoami`)\n", "-w,--owner=<user>");
	fprintf(stdout, " %-30s Location of transient data. (default: `.')\n", "-y,--transient=<dir>");
	fprintf(stdout, " %-30s Select port at random and write it to this file. (default: disabled)\n", "-Z,--port-file=<file>");
	fprintf(stdout, " %-30s Set max timeout for unix filesystem authentication. (default: 5s)\n", "-z,--unix-timeout=<file>");
	fprintf(stdout, "\n");
	fprintf(stdout, "Where debug flags are: ");
	debug_flags_print(stdout);
	fprintf(stdout, "\n\n");
}

int main(int argc, char *argv[])
{
	enum {
		LONGOPT_JOBS                             = INT_MAX-0,
		LONGOPT_JOB_CONCURRENCY                  = INT_MAX-1,
		LONGOPT_JOB_TIME_LIMIT                   = INT_MAX-2,
		LONGOPT_INHERIT_DEFAULT_ACL              = INT_MAX-3,
		LONGOPT_PROJECT_NAME                     = INT_MAX-4,
	};

	static const struct option long_options[] = {
		{"advertise", required_argument, 0, 'u'},
		{"auth", required_argument, 0, 'a'},
		{"catalog-name", required_argument, 0, 'n'},
		{"challenge-dir", required_argument, 0, 'c'},
		{"catalog-update", required_argument, 0, 'U'},
		{"background", no_argument, 0, 'b'},
		{"debug", required_argument, 0, 'd'},
		{"debug-file", required_argument, 0, 'o'},
		{"default-acl", required_argument, 0, 'A'},
		{"inherit-default-acl", no_argument, 0, LONGOPT_INHERIT_DEFAULT_ACL},
		{"free-space", required_argument, 0, 'F'},
		{"group-cache-exp", required_argument, 0, 'T'},
		{"group-url", required_argument, 0, 'G'},
		{"help", no_argument, 0, 'h'},
		{"idle-clients", required_argument, 0, 't'},
		{"interface", required_argument, 0, 'I'},
		{"jobs", no_argument, 0, LONGOPT_JOBS},
		{"job-concurrency", required_argument, 0, LONGOPT_JOB_CONCURRENCY},
		{"job-time-limit", required_argument, 0, LONGOPT_JOB_TIME_LIMIT},
		{"max-clients", required_argument, 0, 'M'},
		{"no-core-dump", no_argument, 0, 'C'},
		{"owner", required_argument, 0, 'w'},
		{"parent-check", required_argument, 0, 'e'},
		{"parent-death", no_argument, 0, 'E'},
		{"passwd", required_argument, 0, 'W'},
		{"pid-file", required_argument, 0, 'B'},
		{"port", required_argument, 0, 'p'},
		{"port-file", required_argument, 0, 'Z'},
		{"project-name", required_argument, 0, LONGOPT_PROJECT_NAME},
		{"read-only", no_argument, 0, 'R'},
		{"root", required_argument, 0, 'r'},
		{"root-quota", required_argument, 0, 'Q'},
		{"debug-rotate-max", required_argument, 0, 'O'},
		{"stalled", required_argument, 0, 's'},
		{"superuser", required_argument, 0, 'P'},
		{"transient", required_argument, 0, 'y'},
		{"unix-timeout", required_argument, 0, 'z'},
		{"user", required_argument, 0, 'i'},
		{"version", no_argument, 0, 'v'},
		{0, 0, 0, 0}
	};

	struct link *link;
	int c;
	time_t current;
	int is_daemon = 0;
	char pidfile[PATH_MAX] = "";
	int exit_if_parent_fails = 0;
	int dont_dump_core = 0;
	time_t gc_alarm = 0;
	const char *manual_hostname = 0;
	int max_child_procs = 100;
	const char *listen_on_interface = 0;
	int total_child_procs = 0;
	int did_explicit_auth = 0;
	char port_file[PATH_MAX] = "";

	random_init();
	change_process_title_init(argv);
	change_process_title("chirp_server");

	catalog_host_list = list_create();

	debug_config("chirp_server");

	/* Ensure that all files are created private by default. */
	umask(0077);

	while((c = getopt_long(argc, argv, "A:a:B:bCc:d:Ee:F:G:hI:i:l:M:n:O:o:P:p:Q:Rr:s:T:t:U:u:vW:w:y:Z:z:", long_options, NULL)) > -1) {
		switch (c) {
		case 'A':
			{
				char path[PATH_MAX];
				path_absolute(optarg, path, 1);
				chirp_acl_default(path);
			}
			break;
		case 'a':
			if (!auth_register_byname(optarg))
				fatal("could not register authentication method `%s': %s", optarg, strerror(errno));
			did_explicit_auth = 1;
			break;
		case 'b':
			is_daemon = 1;
			break;
		case 'B':
			path_absolute(optarg, pidfile, 0);
			break;
		case 'c':
			{
				char path[PATH_MAX];
				path_absolute(optarg, path, 1);
				auth_unix_challenge_dir(path);
			}
			break;
		case 'C':
			dont_dump_core = 1;
			break;
		case 'd':
			debug_flags_set(optarg);
			break;
		case 'e':
		case 'E':
			exit_if_parent_fails = 1;
			break;
		case 'F':
			minimum_space_free = string_metric_parse(optarg);
			break;
		case 'G':
			strncpy(chirp_group_base_url, optarg, sizeof(chirp_group_base_url)-1);
			break;
		case 'i':
			safe_username = optarg;
			break;
		case 'n':
			manual_hostname = optarg;
			break;
		case 'M':
			max_child_procs = atoi(optarg);
			break;
		case 'p':
			chirp_port = atoi(optarg);
			break;
		case 'P':
			chirp_super_user = optarg;
			break;
		case 'Q':
			root_quota = string_metric_parse(optarg);
			break;
		case 't':
			idle_timeout = string_time_parse(optarg);
			break;
		case 'T':
			chirp_group_cache_time = string_time_parse(optarg);
			break;
		case 's':
			stall_timeout = string_time_parse(optarg);
			break;
		case 'r':
			if (strlen(optarg) >= sizeof(chirp_url))
				fatal("root url too long");
			strcpy(chirp_url, optarg);
			break;
		case 'R':
			chirp_acl_force_readonly();
			break;
		case 'o':
			debug_config_file(optarg);
			break;
		case 'O':
			debug_config_file_size(string_metric_parse(optarg));
			break;
		case 'u':
			list_push_head(catalog_host_list, strdup(optarg));
			break;
		case 'U':
			advertise_timeout = string_time_parse(optarg);
			break;
		case 'v':
			cctools_version_print(stdout, argv[0]);
			return 1;
		case 'w':
			strcpy(chirp_owner, optarg);
			break;
		case 'W':
			{
				char path[PATH_MAX];
				path_absolute(optarg, path, 1);
				auth_unix_passwd_file(path);
			}
			break;
		case 'I':
			listen_on_interface = optarg;
			break;
		case 'y':
			path_absolute(optarg, chirp_transient_path, 0);
			break;
		case 'z':
			auth_unix_timeout_set(atoi(optarg));
			break;
		case 'Z':
			path_absolute(optarg, port_file, 0);
			chirp_port = 0;
			break;
		case 'l':
			/* not documented, internal testing */
			sim_latency = atoi(optarg);
			break;
		case LONGOPT_INHERIT_DEFAULT_ACL:
			chirp_acl_inherit_default(1);
			break;
		case LONGOPT_JOBS:
			chirp_job_enabled = 1;
			break;
		case LONGOPT_JOB_CONCURRENCY:
			chirp_job_concurrency = strtoul(optarg, NULL, 10);
			break;
		case LONGOPT_JOB_TIME_LIMIT:
			chirp_job_time_limit = atoi(optarg);
			break;
		case LONGOPT_PROJECT_NAME:
			strncpy(chirp_project_name, optarg, sizeof(chirp_project_name)-1);
			break;
		case 'h':
		default:
			show_help(argv[0]);
			return 1;
		}
	}

	if(is_daemon)
		daemonize(0, pidfile);
	if(is_daemon && exit_if_parent_fails)
		fatal("daemon cannot check if parent has exit (-e)");

	setpgid(0,0);

	/* Ensure that all files are created private by default (again because of daemonize). */
	umask(0077);

	cctools_version_debug(D_DEBUG, argv[0]);

	cfs_normalize(chirp_url);
	/* translate relative paths to absolute ones */
	{
		char path[PATH_MAX];
		path_absolute(chirp_transient_path, path, 0);
		strcpy(chirp_transient_path, path);
		debug(D_CHIRP, "transient directory: `%s'", chirp_transient_path);
	}

	chdir("/"); /* no more relative path access from this point on */

	if(!create_dir(chirp_transient_path, S_IRWXU)) {
		fatal("could not create transient data directory '%s': %s", chirp_transient_path, strerror(errno));
	}

	if(pipe(config_pipe) < 0)
		fatal("could not create internal pipe: %s", strerror(errno));

	if(dont_dump_core) {
		struct rlimit rl;
		rl.rlim_cur = rl.rlim_max = 0;
		setrlimit(RLIMIT_CORE, &rl);
	}

	current = time(0);
	debug(D_NOTICE, "*** %s starting at %s", argv[0], ctime(&current));

	if(!chirp_owner[0]) {
		if(!username_get(chirp_owner)) {
			strcpy(chirp_owner, "unknown");
		}
	}

	if(!did_explicit_auth) {
		auth_register_all();
	}

	cfs = cfs_lookup(chirp_url);

	if(run_in_child_process(backend_setup, chirp_url, "backend setup") != 0) {
		fatal("couldn't setup %s", chirp_url);
	}

	if(!list_size(catalog_host_list)) {
		list_push_head(catalog_host_list, CATALOG_HOST);
	}

	if(getuid() == 0) {
		if(!safe_username) {
			fprintf(stdout, "Sorry, I refuse to run as root without certain safeguards.\n");
			fprintf(stdout, "Please give me a safe username with the -i <user> option.\n");
			fprintf(stdout, "After using root access to authenticate users,\n");
			fprintf(stdout, "I will use the safe username to access data on disk.\n");
			exit(1);
		} else {
			struct passwd *p = getpwnam(safe_username);
			if(!p)
				fatal("unknown user: %s", safe_username);
			safe_uid = p->pw_uid;
			safe_gid = p->pw_gid;
		}
	} else if(safe_username) {
		fprintf(stdout, "Sorry, the -i option doesn't make sense\n");
		fprintf(stdout, "unless I am already running as root.\n");
		exit(1);
	}

	link = link_serve_address(listen_on_interface, chirp_port);

	if(!link) {
		if(listen_on_interface) {
			fatal("couldn't listen on interface %s port %d: %s", listen_on_interface, chirp_port, strerror(errno));
		} else {
			fatal("couldn't listen on port %d: %s", chirp_port, strerror(errno));
		}
	}

	link_address_local(link, address, &chirp_port);

	debug(D_DEBUG, "now listening port on port %d\n", chirp_port);

	if(strlen(port_file))
		opts_write_port_file(port_file, chirp_port);

	starttime = time(0);
	catalog_port = datagram_create(0);
	if(manual_hostname) {
		strcpy(hostname, manual_hostname);
	} else {
		domain_name_cache_guess(hostname);
	}

	install_handler(SIGPIPE, SIG_IGN);
	install_handler(SIGHUP, SIG_IGN);
	install_handler(SIGXFSZ, SIG_IGN);
	install_handler(SIGINT, shutdown_clean);
	install_handler(SIGTERM, shutdown_clean);
	install_handler(SIGQUIT, shutdown_clean);

	chirp_job_schedd = fork();
	if (chirp_job_schedd == 0) {
		int rc;

		close(config_pipe[0]);
		config_pipe[0] = -1;

		change_process_title("chirp_server [scheduler]");

		backend_setup(chirp_url);
		rc = chirp_job_schedule();
		cfs->destroy();

		if(rc == 0) {
			/* normal exit, parent probably died */
			exit(EXIT_SUCCESS);
		} else if(rc == ENOSYS) {
			debug(D_DEBUG, "no scheduler available, quitting!");
			exit(EXIT_SUCCESS);
		} else {
			fatal("schedule rc = %d: %s", rc, strerror(rc));
		}
	} else if (chirp_job_schedd > 0) {
		debug(D_CHIRP, "forked scheduler %d", (int)chirp_job_schedd);
	} else {
		fatal("could not start scheduler");
	}

	while(1) {
		char addr[LINK_ADDRESS_MAX];
		int port;
		struct link *l;
		pid_t pid;
		int status;

		if(exit_if_parent_fails && getppid() == 1) {
			fatal("stopping because parent process died.");
			exit(0);
		}

		while((pid = waitpid(-1, &status, WNOHANG)) > 0) {
			if(WIFEXITED(status))
				debug(D_PROCESS, "pid %d exited with %d (%d total child procs)", pid, WEXITSTATUS(status), total_child_procs);
			else if(WIFSIGNALED(status))
				debug(D_PROCESS, "pid %d failed due to signal %d (%s) (%d total child procs)", pid, WTERMSIG(status), string_signal(WTERMSIG(status)), total_child_procs);
			else assert(0);
			total_child_procs--;
		}

		if(time(0) >= advertise_alarm) {
			run_in_child_process(update_all_catalogs, chirp_url, "catalog update");
			advertise_alarm = time(0) + advertise_timeout;
			chirp_stats_cleanup();
		}

		if(time(0) >= gc_alarm) {
			run_in_child_process(gc_tickets, chirp_url, "ticket cleanup");
			gc_alarm = time(0) + GC_TIMEOUT;
		}

		/* Wait for action on one of two ports: the master TCP port, or the internal pipe. */
		/* If the limit of child procs has been reached, don't watch the TCP port. */

		fd_set rfds;
		FD_ZERO(&rfds);
		FD_SET(config_pipe[0], &rfds);
		if(max_child_procs == 0 || total_child_procs < max_child_procs) {
			FD_SET(link_fd(link), &rfds);
		}
		int maxfd = MAX(link_fd(link), config_pipe[0]) + 1;

		/* Wait for activity on the listening port or the config pipe */
		struct timeval timeout;
		timeout.tv_usec = 5000;
		timeout.tv_sec = 0;
		if(select(maxfd, &rfds, 0, 0, &timeout) < 0)
			continue;

		/* If the network port is active, accept the connection and fork the handler. */

		if(FD_ISSET(link_fd(link), &rfds)) {
			l = link_accept(link, time(0) + 5);
			if(!l)
				continue;

			link_address_remote(l, addr, &port);

			pid = fork();
			if(pid == 0) {
				close(config_pipe[0]);
				config_pipe[0] = -1;
				chirp_receive(l, chirp_url);
				_exit(0);
			} else if(pid > 0) {
				total_child_procs++;
				debug(D_PROCESS, "created pid %d (%d total child procs)", pid, total_child_procs);
			} else {
				debug(D_PROCESS, "couldn't fork: %s", strerror(errno));
			}
			link_close(l);
		}

		/* If the config pipe is active, read and process those messages. */

		if(FD_ISSET(config_pipe[0], &rfds)) {
			config_pipe_handler(config_pipe[0]);
		}
	}
}

/* vim: set noexpandtab tabstop=4: */<|MERGE_RESOLUTION|>--- conflicted
+++ resolved
@@ -741,15 +741,9 @@
 			if(!chirp_acl_check(path, subject, CHIRP_ACL_READ))
 				goto failure;
 
-<<<<<<< HEAD
-			time_t transmission_stalltime = time(NULL)+(length / 1024)+30; /* 1KB/s minimum */
-			transmission_stalltime = MAX(stalltime, transmission_stalltime);
-			result = cfs->getfile(path, l, transmission_stalltime);
-=======
 			INT64_T fd = cfs->open(path, O_RDONLY, 0);
 			if (fd == -1)
 				goto failure;
->>>>>>> c77a1d57
 
 			struct chirp_stat info;
 			if (cfs->fstat(fd, &info) == -1) {
@@ -834,16 +828,6 @@
 			}
 
 			INT64_T current;
-<<<<<<< HEAD
-			if ((result = chirp_alloc_realloc(path, length, &current)) == 0) {
-				time_t transmission_stalltime = time(NULL)+(length / 1024)+30; /* 1KB/s minimum */
-				transmission_stalltime = MAX(stalltime, transmission_stalltime);
-				result = cfs->putfile(path, l, length, mode, transmission_stalltime);
-				if (result == -1) {
-					chirp_alloc_realloc(path, current, NULL);
-				} else if (result < length) {
-					chirp_alloc_realloc(path, result, NULL);
-=======
 			if (chirp_alloc_realloc(path, length, &current) == -1) {
 				int saved = errno;
 				cfs->close(fd);
@@ -888,7 +872,6 @@
 					link_soak(l, length - total - MAX(ractual, 0), transmission_stalltime);
 					errno = saved;
 					goto failure;
->>>>>>> c77a1d57
 				}
 
 				total += ractual;
