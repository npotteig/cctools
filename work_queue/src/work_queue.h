/*
Copyright (C) 2008- The University of Notre Dame
This software is distributed under the GNU General Public License.
See the file COPYING for details.
*/

#ifndef WORK_QUEUE_H
#define WORK_QUEUE_H

/** @file work_queue.h A master-worker library.
 The work queue provides an implementation of the master-worker computing model
 using TCP sockets, Unix applications, and files as intermediate buffers.  A
 master process uses @ref work_queue_create to create a queue, then @ref
 work_queue_submit to submit tasks.  Once tasks are running, call @ref
 work_queue_wait to wait for completion. A generic worker program, named
 <tt>work_queue_worker</tt>, can be run on any machine, and simply needs to be
 told the host and port of the master.
*/

#include <sys/types.h>
#include "timestamp.h"

#define WORK_QUEUE_DEFAULT_PORT 9123  /**< Default Work Queue port number. */
#define WORK_QUEUE_RANDOM_PORT  0    /**< Indicates that any port number may be chosen. */
#define WORK_QUEUE_WAITFORTASK  -1    /**< Wait for a task to complete before returning. */

#define WORK_QUEUE_SCHEDULE_UNSET 0
#define WORK_QUEUE_SCHEDULE_FCFS	 1 /**< Select worker on a first-come-first-serve basis. */
#define WORK_QUEUE_SCHEDULE_FILES	 2 /**< Select worker that has the most data required by the task. */
#define WORK_QUEUE_SCHEDULE_TIME	 3 /**< Select worker that has the fastest execution time on previous tasks. */
<<<<<<< HEAD
#define WORK_QUEUE_SCHEDULE_RAND	 4 /**< Select a random worker. (default) */
=======
#define WORK_QUEUE_SCHEDULE_RAND	 4 /**< Select a random worker. */
#define WORK_QUEUE_SCHEDULE_WORST	 5 /**< Select the worst fit worker (the worker with more unused resources). */
>>>>>>> 6cf79495

#define WORK_QUEUE_TASK_ORDER_FIFO 0  /**< Retrieve tasks based on first-in-first-out order. */
#define WORK_QUEUE_TASK_ORDER_LIFO 1  /**< Retrieve tasks based on last-in-first-out order. */
 
#define WORK_QUEUE_INPUT  0	/**< Specify an input object. */
#define WORK_QUEUE_OUTPUT 1	/**< Specify an output object. */

#define WORK_QUEUE_NOCACHE 0	/**< Do not cache file at execution site. */
#define WORK_QUEUE_CACHE 1	/**< Cache file at execution site for later use. */
#define WORK_QUEUE_SYMLINK 2	/* Create a symlink to the file rather than copying it, if possible. */
#define WORK_QUEUE_PREEXIST 4   /* If the filename already exists on the host, use it in place. */
#define WORK_QUEUE_THIRDGET 8	/* Access the file on the client from a shared filesystem */
#define WORK_QUEUE_THIRDPUT 8	/* Access the file on the client from a shared filesystem (included for readability) */
#define WORK_QUEUE_WATCH 16     /**< Watch the output file and send back changes as the task runs. */

#define WORK_QUEUE_RESET_ALL        0  /**< When resetting, clear out all tasks and files */
#define WORK_QUEUE_RESET_KEEP_TASKS 1  /**< When resetting, keep the current list of tasks */

#define WORK_QUEUE_DEFAULT_KEEPALIVE_INTERVAL 300  /**< Default value for Work Queue keepalive interval in seconds. */
#define WORK_QUEUE_DEFAULT_KEEPALIVE_TIMEOUT 30    /**< Default value for Work Queue keepalive timeout in seconds. */

#define WORK_QUEUE_RESULT_SUCCESS 0		   /**< The task ran successfully >**/
#define WORK_QUEUE_RESULT_INPUT_MISSING 1  /**< The task cannot be run due to a missing input file >**/
#define WORK_QUEUE_RESULT_OUTPUT_MISSING 2 /**< The task ran but failed to generate a specified output file >**/ 
#define WORK_QUEUE_RESULT_STDOUT_MISSING 4 /**< The task ran but its stdout has been truncated >**/

extern double wq_option_fast_abort_multiplier; /**< Initial setting for fast abort multiplier upon creating queue. Turned off if less than 0. Change prior to calling work_queue_create, after queue is created this variable is not considered and changes must be made through the API calls. */

extern int wq_option_scheduler;	/**< Initial setting for algorithm to assign tasks to workers upon creating queue . Change prior to calling work_queue_create, after queue is created this variable is not considered and changes must be made through the API calls.   */

/** A task description.  This structure should only be created with @ref work_queue_task_create and delete with @ref work_queue_task_delete.  You may examine (but not modify) this structure once a task has completed.
*/
struct work_queue_task {
	char *tag;			/**< An optional user-defined logical name for the task. */
	char *command_line;		/**< The program(s) to execute, as a shell command line. */
	int worker_selection_algorithm;		  /**< How to choose worker to run the task. */
	char *output;			/**< The standard output of the task. */
	struct list *input_files;	/**< The files to transfer to the worker and place in the executing directory. */
	struct list *output_files;	/**< The output files (other than the standard output stream) created by the program expected to be retrieved from the task. */
	int taskid;			/**< A unique task id number. */
	int return_status;		/**< The exit code of the command line. */
	int result;			/**< The result of the task (successful, failed return_status, missing input file, missing output file). */
	char *host;			/**< The address and port of the host on which it ran. */
	char *hostname;			/**< The name of the host on which it ran. */		

	timestamp_t time_committed;	/**< The time at which a task was committed to a worker. */

	timestamp_t time_task_submit;	/**< The time at which this task was submitted. */
	timestamp_t time_task_finish;	/**< The time at which this task was finished. */
	timestamp_t time_send_input_start;	/**< The time at which it started to transfer input files. */
	timestamp_t time_send_input_finish;	/**< The time at which it finished transferring input files. */
	timestamp_t time_execute_cmd_start;		    /**< The time at which the task began. */
	timestamp_t time_execute_cmd_finish;		/**< The time at which the task finished (discovered by the master). */
	timestamp_t time_receive_result_start;	/**< The time at which it started to transfer the results. */
	timestamp_t time_receive_result_finish;	/**< The time at which it finished transferring the results. */
	timestamp_t time_receive_output_start;	/**< The time at which it started to transfer output files. */
	timestamp_t time_receive_output_finish;	/**< The time at which it finished transferring output files. */

	int64_t total_bytes_received;/**< Number of bytes received since task has last started receiving input data. */
	int64_t total_bytes_sent;/**< Number of bytes sent since task has last started sending input data. */
	int64_t total_bytes_transferred;/**< Number of bytes transferred since task has last started transferring input data. */
	timestamp_t total_transfer_time;    /**< Time comsumed in microseconds for transferring total_bytes_transferred. */
	timestamp_t cmd_execution_time;	   /**< Time spent in microseconds for executing the command on the worker. */
	int total_submissions;			   /**< The number of times the task has been submitted. */
	timestamp_t total_cmd_execution_time;	/**< Time spent in microseconds for executing the command on any worker, including resubmittions of the task. */

	int64_t memory;                       
	int64_t disk;
	int cores;
	int gpus;
	int unlabeled;
	
	timestamp_t time_app_delay;	 /**< @deprecated The time spent in upper-level application (outside of work_queue_wait). */
};

/** Statistics describing a work queue. */

struct work_queue_stats {
	int total_workers_connected;	/**< Total number of workers currently connected to the master. */
	int workers_init;               /**< Number of workers initializing.*/
	int workers_idle;               /**< Number of workers that are not running a task. */
	int workers_busy;               /**< Number of workers that are running at least one task. */
	int total_workers_joined;       /**< Total number of worker connections that were established to the master. */
	int total_workers_removed;      /**< Total number of worker connections that were terminated by the master. */

	int tasks_waiting;              /**< Number of tasks waiting to be run. */
	int tasks_running;              /**< Number of tasks currently running. */
	int tasks_complete;             /**< Number of tasks waiting to be returned to user. */
	int total_tasks_dispatched;     /**< Total number of tasks dispatch to workers. */
	int total_tasks_complete;       /**< Total number of tasks completed and returned to user. */
	int total_tasks_failed;         /**< Total number of tasks completed and returned to user with result other than WQ_RESULT_SUCCESS. */
	int total_tasks_cancelled;      /**< Total number of tasks cancelled. */

	timestamp_t start_time;         /**< Absolute time at which the master started. */
	timestamp_t total_send_time;    /**< Total time in microseconds spent in sending data to workers. */
	timestamp_t total_receive_time; /**< Total time in microseconds spent in receiving data from workers. */
	timestamp_t total_good_transfer_time;    /**< Total time in microseconds spent in sending and receiving data to workers for tasks with result WQ_RESULT_SUCCESS. */

	timestamp_t total_execute_time; /**< Total time in microseconds workers spent executing completed tasks. */
	timestamp_t total_good_execute_time; /**< Total time in microseconds workers spent executing successful tasks. */


	int64_t total_bytes_sent;       /**< Total number of file bytes (not including protocol control msg bytes) sent out to the workers by the master. */
	int64_t total_bytes_received;   /**< Total number of file bytes (not including protocol control msg bytes) received from the workers by the master. */
	double efficiency;              /**< Parallel efficiency of the system, sum(task execution times) / sum(worker lifetimes) */  
	double idle_percentage;         /**< The fraction of time that the master is idle waiting for workers to respond. */
	int capacity;                   /**< The estimated number of workers that this master can effectively support. */

	double  bandwidth;              /**< Average network bandwidth in MB/S observed by the master when transferring to workers. */
	int64_t total_cores;            /**< Total number of cores aggregated across the connected workers. */
	int64_t total_memory;           /**< Total memory in MB aggregated across the connected workers. */
	int64_t total_disk;	            /**< Total disk space in MB aggregated across the connected workers. */
	int64_t total_gpus;             /**< Total number of GPUs aggregated across the connected workers. */
	int64_t committed_cores;        /**< Committed number of cores aggregated across the connected workers. */
	int64_t committed_memory;       /**< Committed memory in MB aggregated across the connected workers. */
	int64_t committed_disk;	        /**< Committed disk space in MB aggregated across the connected workers. */
	int64_t committed_gpus;         /**< Committed number of GPUs aggregated across the connected workers. */
	int64_t min_cores;              /**< The lowest number of cores observed among the connected workers. */
	int64_t max_cores;              /**< The highest number of cores observed among the connected workers. */
	int64_t min_memory;             /**< The smallest memory size in MB observed among the connected workers. */
	int64_t max_memory;             /**< The largest memory size in MB observed among the connected workers. */ 
	int64_t min_disk;               /**< The smallest disk space in MB observed among the connected workers. */
	int64_t max_disk;               /**< The largest disk space in MB observed among the connected workers. */
	int64_t min_gpus;               /**< The lowest number of GPUs observed among the connected workers. */
	int64_t max_gpus;               /**< The highest number of GPUs observed among the connected workers. */
	int port;						
	int priority;					
	int workers_ready;              /**< @deprecated Use @ref workers_idle instead. */
	int workers_full;               /**< @deprecated Use @ref workers_busy insead. */
	int total_worker_slots;         /**< @deprecated Use @ref tasks_running instead. */	
	int avg_capacity;               /**< @deprecated Use @ref capacity instead. */
};


/** @name Functions - Tasks */

//@{

/** Create a new task object.
Once created and elaborated with functions such as @ref work_queue_task_specify_file
and @ref work_queue_task_specify_buffer, the task should be passed to @ref work_queue_submit.
@param full_command The shell command line to be executed by the task.  If null,
the command will be given later by @ref work_queue_task_specify_command
@return A new task object, or null if it could not be created. 
*/
struct work_queue_task *work_queue_task_create(const char *full_command);

/** Create a copy of a task
Create a functionally identical copy of a @ref work_queue_task that
can be re-submitted via @ref work_queue_submit.
@return A new task object
*/
struct work_queue_task *work_queue_task_clone(const struct work_queue_task *task);

/** Indicate the command to be executed.
@param t A task object.
@param cmd The command to be executed.  This string will be duplicated by this call, so the argument may be freed or re-used afterward.
*/
void work_queue_task_specify_command( struct work_queue_task *t, const char *cmd );

/** Add a file to a task.
@param t A task object.
@param local_name The name of the file on local disk or shared filesystem.
@param remote_name The name of the file at the remote execution site.
@param type Must be one of the following values:
- @ref WORK_QUEUE_INPUT to indicate an input file to be consumed by the task
- @ref WORK_QUEUE_OUTPUT to indicate an output file to be produced by the task
@param flags	May be zero to indicate no special handling or any of the following or'd together:
- @ref WORK_QUEUE_CACHE indicates that the file should be cached for later tasks. (recommended)
- @ref WORK_QUEUE_NOCACHE indicates that the file should not be cached for later tasks.
- @ref WORK_QUEUE_WATCH indicates that the worker will watch the output file as it is created
and incrementally return the file to the master as the task runs.  (The frequency of these updates
is entirely dependent upon the system load.  If the master is busy interacting with many workers,
output updates will be infrequent.)
@return 1 if the task file is successfully specified, 0 if either of @a t,  @a local_name, or @a remote_name is null or @a remote_name is an absolute path.
*/
int work_queue_task_specify_file(struct work_queue_task *t, const char *local_name, const char *remote_name, int type, int flags);

/** Add a file piece to a task.
@param t A task object.
@param local_name The name of the file on local disk or shared filesystem.
@param remote_name The name of the file at the remote execution site.
@param start_byte The starting byte offset of the file piece to be transferred.
@param end_byte The ending byte offset of the file piece to be transferred.
@param type Must be one of the following values:
- @ref WORK_QUEUE_INPUT to indicate an input file to be consumed by the task
- @ref WORK_QUEUE_OUTPUT to indicate an output file to be produced by the task
@param flags	May be zero to indicate no special handling or any of the following or'd together:
- @ref WORK_QUEUE_CACHE indicates that the file should be cached for later tasks. (recommended)
- @ref WORK_QUEUE_NOCACHE indicates that the file should not be cached for later tasks.
@return 1 if the task file piece is successfully specified, 0 if either of @a t, @a local_name, or @a remote_name is null or @a remote_name is an absolute path.
*/
int work_queue_task_specify_file_piece(struct work_queue_task *t, const char *local_name, const char *remote_name, off_t start_byte, off_t end_byte, int type, int flags);

/** Add an input buffer to a task.
@param t A task object.
@param data The data to be passed as an input file.
@param length The length of the buffer, in bytes
@param remote_name The name of the remote file to create.
@param flags	May be zero to indicate no special handling or any of the following or'd together:
- @ref WORK_QUEUE_CACHE indicates that the file should be cached for later tasks. (recommended)
- @ref WORK_QUEUE_NOCACHE indicates that the file should not be cached for later tasks.
@return 1 if the task file is successfully specified, 0 if either of @a t or @a remote_name is null or @a remote_name is an absolute path.
*/
int work_queue_task_specify_buffer(struct work_queue_task *t, const char *data, int length, const char *remote_name, int flags);

/** Add a directory to a task.
@param t A task object.
@param local_name The name of the directory on local disk or shared filesystem.  Optional if the directory is empty.
@param remote_name The name of the directory at the remote execution site.
@param type Must be one of the following values:
- @ref WORK_QUEUE_INPUT to indicate an input file to be consumed by the task
- @ref WORK_QUEUE_OUTPUT to indicate an output file to be produced by the task
@param flags	May be zero to indicate no special handling or any of the following or'd together:
- @ref WORK_QUEUE_CACHE indicates that the file should be cached for later tasks. (recommended)
- @ref WORK_QUEUE_NOCACHE indicates that the file should not be cached for later tasks.
@param recursive indicates whether just the directory (0) or the directory and all of its contents (1) should be included.
@return 1 if the task directory is successfully specified, 0 if either of @a t,  @a local_name, or @a remote_name is null or @a remote_name is an absolute path.
*/
int work_queue_task_specify_directory(struct work_queue_task *t, const char *local_name, const char *remote_name, int type, int flags, int recursive);

/** Specify the amount of memory required by a task.
@param t A task object.
@param memory The amount of memory required by the task, in megabytes.
*/

void work_queue_task_specify_memory( struct work_queue_task *t, int64_t memory );

/** Specify the amount of disk space required by a task.
@param t A task object.
@param disk The amount of disk space required by the task, in megabytes.
*/

void work_queue_task_specify_disk( struct work_queue_task *t, int64_t disk );

/** Specify the number of cores required by a task.
@param t A task object.
@param cores The number of cores required by the task.
*/

void work_queue_task_specify_cores( struct work_queue_task *t, int cores );

/** Specify the number of gpus required by a task.
@param t A task object.
@param gpus The number of gpus required by the task.
*/

void work_queue_task_specify_gpus( struct work_queue_task *t, int gpus );

/** Attach a user defined string tag to the task.
This field is not interpreted by the work queue, but is provided for the user's convenience
in identifying tasks when they complete.
@param t A task object.
@param tag The tag to attach to task t.
*/
void work_queue_task_specify_tag(struct work_queue_task *t, const char *tag);

/** Select the scheduling algorithm for a single task.
To change the scheduling algorithm for all tasks, use @ref work_queue_specify_algorithm instead.
@param t A task object.
@param algo The algorithm to use in assigning this task to a worker:
- @ref WORK_QUEUE_SCHEDULE_FCFS	 - Select worker on a first-come-first-serve basis.
- @ref WORK_QUEUE_SCHEDULE_FILES - Select worker that has the most data required by the task.
- @ref WORK_QUEUE_SCHEDULE_TIME	 - Select worker that has the fastest execution time on previous tasks.
- @ref WORK_QUEUE_SCHEDULE_RAND	 - Select a random worker.
*/
void work_queue_task_specify_algorithm(struct work_queue_task *t, int algo );

/** Delete a task.
This may be called on tasks after they are returned from @ref work_queue_wait.
@param t The task to delete.
*/
void work_queue_task_delete(struct work_queue_task *t);

//@}

/** @name Functions - Queues */

//@{

/** Create a new work queue.
Users may modify the behavior of @ref work_queue_create by setting the following environmental variables before calling the function:

- <b>WORK_QUEUE_PORT</b>: This sets the default port of the queue (if unset, the default is 9123).
- <b>WORK_QUEUE_LOW_PORT</b>: If the user requests a random port, then this sets the first port number in the scan range (if unset, the default is 1024).
- <b>WORK_QUEUE_HIGH_PORT</b>: If the user requests a random port, then this sets the last port number in the scan range (if unset, the default is 32767).
- <b>WORK_QUEUE_NAME</b>: This sets the project name of the queue, which is reported to a catalog server (by default this is unset).  
- <b>WORK_QUEUE_PRIORITY</b>: This sets the priority of the queue, which is used by workers to sort masters such that higher priority masters will be served first (if unset, the default is 10).

If the queue has a project name, then queue statistics and information will be
reported to a catalog server.  To specify the catalog server, the user may set
the <b>CATALOG_HOST</b> and <b>CATALOG_PORT</b> environmental variables as described in @ref catalog_query_create.

@param port The port number to listen on.  If zero is specified, then the port stored in the <b>WORK_QUEUE_PORT</b> environment variable is used if available. If it isn't, or if -1 is specified, the first unused port between <b>WORK_QUEUE_LOW_PORT</b> and <b>WORK_QUEUE_HIGH_PORT</b> (1024 and 32767 by default) is chosen.
@return A new work queue, or null if it could not be created.
*/
struct work_queue *work_queue_create(int port);

/** Enables resource monitoring on the give work queue.
It generates the log file indicated by monitor_summary_file with all the
summaries of the resources used by each task.
@param q A work queue object.
@param monitor_summary_file The filename of the log (If NULL, it defaults to wq-pid-resource-usage).
@return 1 on success, 0 if monitoring was not enabled.
*/
int work_queue_enable_monitoring(struct work_queue *q, char *monitor_summary_file);

/** Submit a task to a queue.
Once a task is submitted to a queue, it is not longer under the user's
control and should not be inspected until returned via @ref work_queue_wait.
Once returned, it is safe to re-submit the same take object via @ref work_queue_submit.
@param q A work queue object.
@param t A task object returned from @ref work_queue_task_create.
@return An integer taskid assigned to the submitted task. 
*/
int work_queue_submit(struct work_queue *q, struct work_queue_task *t);

/** Blacklist host from a queue.
@param q A work queue object.
@param hostname A string for hostname.
*/
void work_queue_blacklist_add(struct work_queue *q, const char *hostname);


/** Unblacklist host from a queue.
@param q A work queue object.
@param hostname A string for hostname.
*/
void work_queue_blacklist_remove(struct work_queue *q, const char *hostname);


/** Clear blacklist of a queue.
@param q A work queue object.
*/
void work_queue_blacklist_clear(struct work_queue *q);

/** Wait for a task to complete.
This call will block until either a task has completed, the timeout has expired, or the queue is empty.
If a task has completed, the corresponding task object will be returned by this function.
The caller may examine the task and then dispose of it using @ref work_queue_task_delete.

If the task ran to completion, then the <tt>result</tt> field will be zero and the <tt>return_status</tt>
field will contain the Unix exit code of the task.
If the task could not, then the <tt>result</tt> field will be non-zero and the
<tt>return_status</tt> field will be undefined.

@param q A work queue object.
@param timeout The number of seconds to wait for a completed task before returning.  Use an integer time to set the timeout or the constant @ref WORK_QUEUE_WAITFORTASK to block until a task has completed.
@returns A completed task description, or null if the queue is empty, or the timeout was reached without a completed task, or there is completed child process (call @ref process_wait to retrieve the status of the completed child process).
*/
struct work_queue_task *work_queue_wait(struct work_queue *q, int timeout);

/** Determine whether the queue is 'hungry' for more tasks.
While the Work Queue can handle a very large number of tasks,
it runs most efficiently when the number of tasks is slightly
larger than the number of active workers.  This function gives
the user of a flexible application a hint about whether it would
be better to submit more tasks via @ref work_queue_submit or wait for some to complete
via @ref work_queue_wait.
@param q A work queue object.
@returns The number of additional tasks that can be efficiently submitted,
or zero if the queue has enough to work with right now.
*/
int work_queue_hungry(struct work_queue *q);

/** Determine whether the queue is empty.
When all of the desired tasks have been submitted to the queue,
the user should continue to call @ref work_queue_wait until
this function returns true.
@param q A work queue object.
@returns True if the queue is completely empty, false otherwise.
*/
int work_queue_empty(struct work_queue *q);

/** Get the listening port of the queue.
As noted in @ref work_queue_create, there are many controls that affect what TCP port the queue will listen on.
Rather than assuming a specific port, the user should simply call this function to determine what port was selected.
@param q A work queue object.
@return The port the queue is listening on.
*/
int work_queue_port(struct work_queue *q);

/** Get queue statistics (only from master).
@param q A work queue object.
@param s A pointer to a buffer that will be filed with statistics.
*/
void work_queue_get_stats(struct work_queue *q, struct work_queue_stats *s);

/** Get statistics of the master queue together with foremen information.
@param q A work queue object.
@param s A pointer to a buffer that will be filed with statistics.
*/
void work_queue_get_stats_hierarchy(struct work_queue *q, struct work_queue_stats *s);

/** Limit the queue bandwidth when transferring files to and from workers.
@param q A work queue object.
@param bandwidth The bandwidth limit in bytes per second.
*/
void work_queue_set_bandwidth_limit(struct work_queue *q, const char *bandwidth);

/** Get current queue bandwidth.
@param q A work queue object.
@return The average bandwidth in MB/s measured by the master.
*/
double work_queue_get_effective_bandwidth(struct work_queue *q);

/** Summarize workers.
This function summarizes the workers currently connected to the master,
indicating how many from each worker pool are attached.
@param q A work queue object.
@return A newly allocated string describing the distribution of workers by pool.  The caller must release this string via free().
*/
char * work_queue_get_worker_summary( struct work_queue *q );

/** Turn on or off fast abort functionality for a given queue.
@param q A work queue object.
@param multiplier The multiplier of the average task time at which point to abort; if negative (and by default) fast_abort is deactivated.
@returns 0 if activated or deactivated with an appropriate multiplier, 1 if deactivated due to inappropriate multiplier.
*/
int work_queue_activate_fast_abort(struct work_queue *q, double multiplier);


/** Change the preference to send or receive tasks.
@param q A work queue object.
@param ratio The send/receive ratio when there is a choice between sending and receiving tasks. 1 Always prefer to send (e.g., for homogenous, stable resources). 0 Always prefer to receive (e.g., for resources with hight rate of eviction). Default is 0.75 (one average, receive one task per three sent). **/
int work_queue_send_receive_ratio(struct work_queue *q, double ratio);

/** Change the worker selection algorithm.
Note that this function controls which <b>worker</b> will be selected
for a given task while @ref work_queue_specify_task_order controls which <b>task</b>
will be executed next.
@param q A work queue object.
@param algo The algorithm to use in assigning a task to a worker:
- @ref WORK_QUEUE_SCHEDULE_FCFS	 - Select worker on a first-come-first-serve basis.
- @ref WORK_QUEUE_SCHEDULE_FILES - Select worker that has the most data required by the task.
- @ref WORK_QUEUE_SCHEDULE_TIME	 - Select worker that has the fastest execution time on previous tasks.
- @ref WORK_QUEUE_SCHEDULE_RAND	 - Select a random worker (default).
*/
void work_queue_specify_algorithm(struct work_queue *q, int algo);

/** Specify how the submitted tasks should be ordered.
Note that this function controls which <b>task</b> to execute next,
while @ref work_queue_specify_algorithm controls which <b>worker</b>
it should be assigned to.
@param q A work queue object.
@param order The ordering to use for dispatching submitted tasks:
- @ref WORK_QUEUE_TASK_ORDER_LIFO
- @ref WORK_QUEUE_TASK_ORDER_FIFO
*/
void work_queue_specify_task_order(struct work_queue *q, int order);

/** Get the project name of the queue.
@param q A work queue object.
@return The project name of the queue.
*/
const char *work_queue_name(struct work_queue *q);

/** Change the project name for a given queue.
@param q A work queue object.
@param name The new project name.
*/
void work_queue_specify_name(struct work_queue *q, const char *name);

/** Change the priority for a given queue.
@param q A work queue object.
@param priority The new priority of the queue.  Higher priority masters will attract workers first.
*/
void work_queue_specify_priority(struct work_queue *q, int priority);

/** Specify the catalog server the master should report to.
@param q A work queue object.
@param hostname The catalog server's hostname.
@param port The port the catalog server is listening on.
*/
void work_queue_specify_catalog_server(struct work_queue *q, const char *hostname, int port);

/** Cancel a submitted task using its task id and remove it from queue.
@param q A work queue object.
@param id The taskid returned from @ref work_queue_submit.
@return The task description of the cancelled task, or null if the task was not found in queue. The returned task must be deleted with @ref work_queue_task_delete or resubmitted with @ref work_queue_submit.
*/
struct work_queue_task *work_queue_cancel_by_taskid(struct work_queue *q, int id);

/** Cancel a submitted task using its tag and remove it from queue.
@param q A work queue object.
@param tag The tag name assigned to task using @ref work_queue_task_specify_tag.
@return The task description of the cancelled task, or null if the task was not found in queue. The returned task must be deleted with @ref work_queue_task_delete or resubmitted with @ref work_queue_submit.
*/
struct work_queue_task *work_queue_cancel_by_tasktag(struct work_queue *q, const char *tag);

/** Cancel all submitted tasks and remove them from the queue.
@param q A work queue object.
@return A @ref list of all of the tasks submitted to q.  Each task must be deleted with @ref work_queue_task_delete or resubmitted with @ref work_queue_submit.
*/
struct list * work_queue_cancel_all_tasks(struct work_queue *q);

/** Shut down workers connected to the work_queue system. Gives a best effort and then returns the number of workers given the shut down order.
@param q A work queue object.
@param n The number to shut down. All workers if given "0".
*/
int work_queue_shut_down_workers(struct work_queue *q, int n);

/** Delete a work queue.
This function should only be called after @ref work_queue_empty returns true.
@param q A work queue to delete.
*/
void work_queue_delete(struct work_queue *q);

/** Add a log file that records the states of the connected workers and submitted tasks.
@param q A work queue object.
@param logfile The filename.
@return 1 if logfile was opened, 0 otherwise.
*/
int work_queue_specify_log(struct work_queue *q, const char *logfile);

/** Add a mandatory password that each worker must present.
@param q A work queue object.
@param password The password to require.
*/

void work_queue_specify_password( struct work_queue *q, const char *password );

/** Add a mandatory password file that each worker must present.
@param q A work queue object.
@param file The name of the file containing the password.
@return True if the password was loaded, false otherwise.
*/

int work_queue_specify_password_file( struct work_queue *q, const char *file );

/** Change the keepalive interval for a given queue.
@param q A work queue object.
@param interval The minimum number of seconds to wait before sending new keepalive checks to workers.
*/
void work_queue_specify_keepalive_interval(struct work_queue *q, int interval);

/** Change the keepalive timeout for identifying dead workers for a given queue.
@param q A work queue object.
@param timeout The minimum number of seconds to wait for a keepalive response from worker before marking it as dead.
*/
void work_queue_specify_keepalive_timeout(struct work_queue *q, int timeout);


/** Tune advanced parameters for work queue.
@param q A work queue object.
@param name The name of the parameter to tune
 - "asynchrony-multiplier" Treat each worker as having (actual_cores * multiplier) total cores. (default = 1.0)
 - "asynchrony-modifier" Treat each worker as having an additional "modifier" cores. (default=0)
 - "min-transfer-timeout" Set the minimum number of seconds to wait for files to be transferred to or from a worker. (default=10)
 - "foreman-transfer-timeout" Set the minimum number of seconds to wait for files to be transferred to or from a foreman. (default=3600)
 - "transfer-outlier-factor" Transfer that are this many times slower than the average will be aborted.  (default=10x)
 - "default-transfer-rate" The assumed network bandwidth used until sufficient data has been collected.  (1MB/s)
 - "fast-abort-multiplier" Set the multiplier of the average task time at which point to abort; if negative or zero fast_abort is deactivated. (default=0)
 - "keepalive-interval" Set the minimum number of seconds to wait before sending new keepalive checks to workers. (default=300)
 - "keepalive-timeout" Set the minimum number of seconds to wait for a keepalive response from worker before marking it as dead. (default=30)
@param value The value to set the parameter to.
@return 0 on succes, -1 on failure.
*/
int work_queue_tune(struct work_queue *q, const char *name, double value);

//@}

/** @name Functions - Deprecated */

//@{

#define WORK_QUEUE_MASTER_MODE_STANDALONE 0 /**< Work Queue master does not report to the catalog server. */
#define WORK_QUEUE_MASTER_MODE_CATALOG 1    /**< Work Queue master reports to catalog server. */

/** Specify the master mode for a given queue. 
@param q A work queue object.
@param mode 
- @ref WORK_QUEUE_MASTER_MODE_STANDALONE - standalone mode. In this mode the master would not report its information to a catalog server; 
- @ref WORK_QUEUE_MASTER_MODE_CATALOG - catalog mode. In this mode the master report itself to a catalog server where workers get masters' information and select a master to serve.
@deprecated Enabled automatically when @ref work_queue_specify_name is used.
*/
void work_queue_specify_master_mode(struct work_queue *q, int mode);

/** Change whether to estimate master capacity for a given queue.
@param q A work queue object.
@param estimate_capacity_on if the value of this parameter is 1, then work queue should estimate the master capacity. If the value is 0, then work queue would not estimate its master capacity.
@deprecated This feature is always enabled.
*/
void work_queue_specify_estimate_capacity_on(struct work_queue *q, int estimate_capacity_on);

/** Add an input buffer to a task.
@param t The task to which to add parameters
@param buf A pointer to the data buffer to send to the worker to be available to the commands.
@param length The number of bytes of data in the buffer
@param rname The name of the file in which to store the buffer data on the worker
@return 1 if the input buffer is successfully specified, 0 if either of @a t or @a rname is null or @a rname is an absolute path.
@deprecated Use @ref work_queue_task_specify_buffer instead.
*/
int work_queue_task_specify_input_buf(struct work_queue_task *t, const char *buf, int length, const char *rname);

/** Add an input file to a task.
@param t The task to which to add parameters
@param fname The name of the data file to send to the worker to be available to the commands.
@param rname The name of the file in which to store the buffer data on the worker.
@return 1 if the input file is successfully specified, 0 if either of @a t, @a fname, or @a rname is null or @a rname is an absolute path.
@deprecated See @ref work_queue_task_specify_file instead.
*/
int work_queue_task_specify_input_file(struct work_queue_task *t, const char *fname, const char *rname);

/** Add an input file to a task, without caching.
@param t The task to which to add parameters
@param fname The name of the data file to send to the worker to be available to the commands.
@param rname The name of the file in which to store the buffer data on the worker.
@return 1 if the input file is successfully specified, 0 if either of @a t, @a fname, or @a rname is null or @a rname is an absolute path.
@deprecated See @ref work_queue_task_specify_file instead.
*/
int work_queue_task_specify_input_file_do_not_cache(struct work_queue_task *t, const char *fname, const char *rname);

/** Add an output file to a task.
@param t The task to which to add parameters
@param rname The name of a file created by the program when it runs.
@param fname The name of the file local target for copying rname back.
@return 1 if the output file is successfully specified, 0 if either of @a t, @a fname, or @a rname is null or @a rname is an absolute path.
@deprecated See @ref work_queue_task_specify_file instead.
*/
int work_queue_task_specify_output_file(struct work_queue_task *t, const char *rname, const char *fname);

/** Add an output file to a task without caching.
@param t The task to which to add parameters
@param rname The name of a file created by the program when it runs.
@param fname The name of the file local target for copying rname back.
@return 1 if the output file is successfully specified, 0 if either of @a t, @a fname, or @a rname is null or @a rname is an absolute path.
@deprecated See @ref work_queue_task_specify_file instead.
*/
int work_queue_task_specify_output_file_do_not_cache(struct work_queue_task *t, const char *rname, const char *fname);

//@}

/* Experimental feature - intentionally left undocumented.
This feature exists to simplify performance evaulation and is not recommended
for production use since it delays execution of the workload. 
Force the master to wait for the given number of workers to connect before
starting to dispatch tasks.  
@param q A work queue object.
@param worker The number of workers to wait before tasks are dispatched.*/
void work_queue_activate_worker_waiting(struct work_queue *q, int resources);

#endif<|MERGE_RESOLUTION|>--- conflicted
+++ resolved
@@ -28,12 +28,8 @@
 #define WORK_QUEUE_SCHEDULE_FCFS	 1 /**< Select worker on a first-come-first-serve basis. */
 #define WORK_QUEUE_SCHEDULE_FILES	 2 /**< Select worker that has the most data required by the task. */
 #define WORK_QUEUE_SCHEDULE_TIME	 3 /**< Select worker that has the fastest execution time on previous tasks. */
-<<<<<<< HEAD
 #define WORK_QUEUE_SCHEDULE_RAND	 4 /**< Select a random worker. (default) */
-=======
-#define WORK_QUEUE_SCHEDULE_RAND	 4 /**< Select a random worker. */
 #define WORK_QUEUE_SCHEDULE_WORST	 5 /**< Select the worst fit worker (the worker with more unused resources). */
->>>>>>> 6cf79495
 
 #define WORK_QUEUE_TASK_ORDER_FIFO 0  /**< Retrieve tasks based on first-in-first-out order. */
 #define WORK_QUEUE_TASK_ORDER_LIFO 1  /**< Retrieve tasks based on last-in-first-out order. */
